--- conflicted
+++ resolved
@@ -6,11 +6,6 @@
     use_ok('Netdot::Exporter');
 }
 
-<<<<<<< HEAD
-# Exporter
-my $exporter  = Netdot::Exporter->new();
-isa_ok($exporter, 'Netdot::Exporter', 'Constructor');
-=======
 my @dev_names = ('test1', 'test2', 'test3', 'localhost');
 my @sites = ('tsite1', 'tsite2', 'tsite3');
 
@@ -30,7 +25,6 @@
 # Exporter
 my $exporter  = Netdot::Exporter->new();
 isa_ok($exporter, 'Netdot::Exporter', 'Constructor');
-
 
 # Create some test info
 my @site_ids;
@@ -70,5 +64,4 @@
 isa_ok($rancid, 'Netdot::Exporter::Rancid', 'Constructor');
 #$rancid->generate_configs();
 
-&cleanup();
->>>>>>> 72eb19f5
+&cleanup();
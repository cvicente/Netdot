package Netdot::Model::Device;

use base 'Netdot::Model';
use warnings;
use strict;
use SNMP::Info;
use Netdot::Util::DNS;
use Netdot::Topology;
use Parallel::ForkManager;
use Data::Dumper;

# Timeout seconds for SNMP queries 
# (different from SNMP connections)
my $TIMEOUT = Netdot->config->get('SNMP_QUERY_TIMEOUT');

# Define some signal handlers
$SIG{ALRM} = sub{ die "timeout" };

# Some regular expressions
my $IPV4 = Netdot->get_ipv4_regex();

# Other fixed variables
my $MAXPROCS = Netdot->config->get('SNMP_MAX_PROCS');

# Objects we need here
my $logger = Netdot->log->get_logger('Netdot::Model::Device');

my %IGNOREDVLANS;
map { $IGNOREDVLANS{$_}++ } @{ Netdot->config->get('IGNOREVLANS') };

my @MIBDIRS;
foreach my $md ( @{ Netdot->config->get('SNMP_MIB_DIRS') } ){
    push @MIBDIRS, Netdot->config->get('NETDOT_PATH')."/".$md;
}

=head1 NAME

Netdot::Model::Device - Network Device Class

=head1 SYNOPSIS

=head1 CLASS METHODS
=cuts


############################################################################
=head2 search - Search Devices

    Overrides base method to extend functionality:

  Arguments:
    Hash with the following keys:
      name         - Can be either a string, RR object RR id or IP address, 
                     String can be FQDN or hostname.
      producttype  - Search for all Devices of a certain product type

      The rest of the fields in the Device table.
  Returns:
    Array of Device objects or iterator (depending on context)

  Exampless:    
    my @devs = Device->search(name=>'localhost.localdomain');

=cut
sub search {
    my ($class, @args) = @_;
    $class->isa_class_method('search');

    # Class::DBI::search() might include an extra 'options' hash ref
    # at the end.  In that case, we want to extract the 
    # field/value hash first.
    my $opts = @args % 2 ? pop @args : {}; 
    my %argv = @args;
    
    my $dev;
    
    if ( exists $argv{name} ){
	my $foundname = 0;
	if ( ref($argv{name}) =~ /RR/ ){ 
	    # We were passed a RR object.  
	    # Proceed as regular search
	}elsif ( Ipblock->matches_ip($argv{name}) ){
	    # Looks like an IP address
	    if ( my $ip = Ipblock->search(address=>$argv{name})->first ){
		if ( $ip->interface && ($dev = $ip->interface->device) ){
		    $argv{name} = $dev->name;
		    $foundname = 1;
		}else{
		    $logger->debug(sub{"Device::search: Address $argv{name} exists but no Device associated"});
		}
	    }else{
		$logger->debug(sub{"Device::search: $argv{name} not found in DB"});
	    }
	}
	if ( !$foundname ){
	    # Notice that we could be looking for a RR with an IP address as name
	    # So go on.
	    # name is either a string or a RR id
	    if ( $argv{name} =~ /\D+/ ){
		# argument has non-digits, so it's not an id.  Look up RR name
		if ( my @rrs = RR->search(name=>$argv{name}) ){
		    if ( scalar @rrs == 1 ){
			$argv{name} = $rrs[0];
		    }else{
			# This means we have the same RR name on different zones
			# Try to resolve the name and look up IP address
			if ( my @ips = Netdot->dns->resolve_name($argv{name}) ){
			    foreach my $ip ( @ips ){
				$logger->debug(sub{"Device::search: $argv{name} resolves to $ip"});
				if ( my $ip = Ipblock->search(address=>$ip)->first ){
				    if ( $ip->interface && ($dev = $ip->interface->device) ){
					$argv{name} = $dev->name;
				    }elsif ( my @arecords = $ip->arecords ){
					# The IP is not assigned to any device interfaces
					# but there might be a device with a name and A record
					# associated with this IP
					$argv{name} = $arecords[0]->rr;
				    }else{
					$argv{name} = 0;
				    }
				}
			    }
			}
		    }
		}else{
		    # No use searching for a non-digit string in the name field
		    $argv{name} = 0;
		}
	    }
	}
    }elsif ( exists $argv{producttype} ){
	return $class->search_by_type($argv{producttype});
    }

    # Proceed as a regular search
    return $class->SUPER::search(%argv, $opts);
}

############################################################################
=head2 search_address_live
    
    Query relevant devices for ARP and FWT entries in order to locate 
    a particular address in the netwrok.

  Arguments: 
    mac     - MAC address (required unless ip is given)
    ip      - IP address (required unless mac is given)
    vlan    - VLAN id (optional but useful)
  Returns: 
    Hashref with following keys:
    edge - Edge port interface id
    arp  - Hashref with key=interface, value=hashref with key=ip, value=mac
    fwt  - Hashref with key=interface, value=number of macs
  Examples:
    my $info = Device->search_address_live(mac=>'DEADDEADBEEF', vlan=60);

=cut
sub search_address_live {
    my ($class, %argv) = @_;
    $class->isa_class_method('search_address_live');
    $class->throw_fatal("Device::search_address_live: Cannot proceed without a MAC or IP")
	unless ( $argv{mac} || $argv{ip} );

    my (@fwt_devs, @arp_devs);
    my ($vlan, $subnet);
    my %results;

    if ( $argv{vlan} ){
	$vlan = Vlan->search(vid=>$argv{vlan})->first;
	$class->throw_user("Cannot find VLAN id $argv{vlan}\n")
	    unless $vlan;
    }

    if ( $argv{ip} ){
	my $ipblock = Ipblock->search(address=>$argv{ip})->first;
	if ( $ipblock ){
	    if ( $ipblock->is_address ){
		$subnet = $ipblock->parent;
	    }else{
		$subnet = $ipblock;
	    }
	    if ( !$vlan ){
		$vlan = $subnet->vlan if $subnet->vlan;
	    }
	    @arp_devs = @{$subnet->get_devices()};
	}else{
	    $subnet = Ipblock->get_covering_block(address=>$argv{ip});
	    if ( $subnet ){
		if ( !$vlan ){
		    $vlan = $subnet->vlan if ( $subnet && $subnet->vlan );
		}
		@arp_devs = @{$subnet->get_devices()};
	    }
	}
    }

    if ( $vlan ){
	my @ivlans = $vlan->interfaces;
	my %fwt_devs;
	foreach my $iface ( map { $_->interface } @ivlans ){
	    $fwt_devs{$iface->device->id} = $iface->device;
	}
	@fwt_devs = values %fwt_devs;
	
	if ( !@arp_devs && !$subnet ){
	    foreach my $subnet  ( $vlan->subnets ){
		@arp_devs = @{$subnet->get_devices()};
	    }
	}
    }else{
	if ( $subnet && !@fwt_devs ){
	    @fwt_devs = @{$subnet->get_devices()};
	}else{
	    $class->throw_user("Device::search_address_live: Cannot proceed without VLAN or IP information\n");
	}
    }

    my (@fwts);
    my %routerports;
    foreach my $dev ( @arp_devs ){
	my $cache;
	$dev->_netdot_rebless();
	eval {
	    $cache = $class->_exec_timeout($dev->fqdn, sub{ return $dev->get_arp() });
	};
	$logger->debug($@) if $@;
	if ( $cache ){
	    foreach my $intid ( keys %$cache ){
		foreach my $ip ( keys %{$cache->{$intid}} ){
		    next if ( $argv{ip} && ($ip ne $argv{ip}) );
		    my $mac = $cache->{$intid}->{$ip};
		    next if ( $argv{mac} && ($mac ne $argv{mac}) );
		    # We now have a mac address if we didn't have it yet
		    unless ( $argv{mac} ){
			$argv{mac} = $mac;
		    }
		    # Keep record of all the interfaces where this ip was seen
		    $routerports{$intid}{$ip} = $mac;
		    $results{mac} = $mac;
		    $results{ip}  = $ip;
		}
	    }
	}
	# Do not query all the routers unless needed.
	if ( %routerports ){
	    $results{routerports} = \%routerports;
	    last;
	}
    }

    # If we do not have a MAC at this point, there's no point in getting FWTs
    if ( $argv{mac} ){
	$results{mac} = $argv{mac};
	foreach my $dev ( @fwt_devs ){
	    my $fwt;
	    my %args;
	    $args{vlan} = $vlan->vid if ( $vlan );
	    eval {
		$fwt = $class->_exec_timeout($dev->fqdn, sub{ return $dev->get_fwt(%args) } );
	    };
	    $logger->debug($@) if $@;
	    push @fwts, $fwt if $fwt;
	}
	
	my %switchports;
	foreach my $fwt ( @fwts ){
	    foreach my $intid ( keys %{$fwt} ){
		foreach my $mac ( keys %{$fwt->{$intid}} ){
		    next if ( $mac ne $argv{mac} );
		    # Keep record of all the interfaces where it was seen
		    # How many MACs were on that interface is essential to 
		    # determine the edge port
		    $switchports{$intid} = scalar(keys %{$fwt->{$intid}});
		}
	    }
	}
	$results{switchports} = \%switchports if %switchports;

	# Now look for the port with the least addresses
	my @ordered = sort { $switchports{$a} <=> $switchports{$b} } keys %switchports;
	$results{edge} = $ordered[0] if $ordered[0];
    }
    
    if ( %results ){
	if ( $results{mac} ){
	    if ( my $vendor = PhysAddr->vendor($results{mac}) ){
		$results{vendor} = $vendor;
	    }
	}
	if ( $results{ip} ){
	    if ( my $name = Netdot->dns->resolve_ip($results{ip}) ){
		$results{dns} = $name;
	    }
	}
	return \%results;
    }
}


############################################################################
=head2 search_like -  Search for device objects.  Allow substrings

    We override the base class to:
     - allow 'name' to be searched as part of a hostname
     - search 'name' in aliases field if a RR is not found
     - add 'zone' to the list of arguments

  Arguments: 
    Hash with key/value pairs

  Returns: 
    Array of Device objects or iterator

  Examples:
    my @switches = Device->search_like(name=>'-sw');

=cut
sub search_like {
    my ($class, %argv) = @_;
    $class->isa_class_method('search_like');

    if ( exists $argv{name} ){
	my %args = (name=>$argv{name});
	$args{zone} = $argv{zone} if $argv{zone};
	if ( my @rrs = RR->search_like(%args) ){
	    return map { $class->search(name=>$_) } @rrs;
	}elsif ( $class->SUPER::search_like(aliases=>$argv{name}) ){
	    return $class->SUPER::search_like(aliases=>$argv{name});
	}
	$logger->debug(sub{"Device::search_like: $argv{name} not found"});
	return;

    }elsif ( exists $argv{producttype} ){
	return $class->search_by_type($argv{producttype});

    }elsif ( exists $argv{product} ){
	my $dbh = $class->db_Main;
	my $p_bind = defined($argv{product})? "= $argv{product}" : 'IS NULL';
	my $crit;
	if ( exists $argv{site} ){
	    my $s_bind = defined($argv{site})? "= ".$dbh->quote($argv{site}) : 'IS NULL';
	    $crit = " AND d.site $s_bind";
	}elsif ( exists $argv{os} ){
	    my $o_bind = defined($argv{os})? "= ".$dbh->quote($argv{os}) : 'IS NULL';
	    $crit = " AND d.os $o_bind";
	}
	my @objs;
	my $rows = Netdot::Model->raw_sql("
        SELECT d.id
         FROM  device d, asset a, product p, site s
        WHERE  d.asset_id = a.id
          AND  a.product_id $p_bind
          $crit
     GROUP BY  d.id
        ")->{rows};
	map { push(@objs, $class->retrieve($_->[0])) } @$rows;
	return @objs;

    }else{
	return $class->SUPER::search_like(%argv);
    }
}


############################################################################
=head2 assign_name - Determine and assign correct name to device

    This method will try to find or create an appropriate 
    Resource Record for a Device, given a hostname or ip address,
    and optionally a sysname as a backup in case that name or IP do
    not resolve.

  Arguments: 
    hash with following keys:
        host    - hostname or IP address (string)
        sysname - System name value from SNMP
  Returns:    
    RR object if successful
  Examples:
    my $rr = Device->assign_name($host)
=cut
sub assign_name {
    my ($class, %argv) = @_;
    $class->isa_class_method('assign_name');
    my $host    = $argv{host};
    my $sysname = $argv{sysname};
    $class->throw_fatal("Model::Device::assign_name: Missing arguments: host")
	unless $host;

    # An RR record might already exist
    if ( defined $host && (my @rrs = RR->search(name=>$host)) ){
	if ( scalar @rrs == 1 ){
	    $logger->debug(sub{"Name $host exists in DB"});
	    return $rrs[0];
	}
    }
    # An RR matching $host does not exist, or the name exists in 
    # multiple zones
    my @ips;
    if ( Ipblock->matches_ip($host) ){
	# we were given an IP address
	if ( my $ipb = Ipblock->search(address=>$host)->first ){
	    if ( $ipb->interface && ( my $dev = $ipb->interface->device ) ){
		$logger->debug("Device::assign_name: A Device with IP $host already exists: " . $dev->get_label);
		return $dev->name;
	    }
	}
	push @ips, $host;
    }else{
	# We were given a name (not an address)
	# Resolve to an IP address
	if ( defined $host && (@ips = Netdot->dns->resolve_name($host)) ){
	    my $str = join ', ', @ips;
	    $logger->debug(sub{"Device::assign_name: $host resolves to $str"});
	}else{
	    $logger->debug(sub{"Device::assign_name: $host does not resolve"});
	}
    }
    my $fqdn;
    my %args;
    my $ip;
    if ( @ips ){
	# At this point, we were either passed an IP
	# or we got one or more from DNS.  The idea is to obtain a FQDN
	# We'll use the first IP that resolves
	foreach my $i ( @ips ){
	    if ( $fqdn = Netdot->dns->resolve_ip($i) ){
		$logger->debug(sub{"Device::assign_name: $i resolves to $fqdn"});
		if ( my $rr = RR->search(name=>$fqdn)->first ){
		    $logger->debug(sub{"Device::assign_name: RR $fqdn already exists in DB"});
		    return $rr;
		}
		$ip = $i; 
		last;
	    }else{
		$logger->debug(sub{"Device::assign_name: $i does not resolve"} );
	    }
	}
    }
    # At this point, if we haven't got a fqdn, then use the sysname argument, and if not given,
    # use the name or IP address passed as the host argument
    $fqdn ||= $sysname;
    $fqdn ||= $host;
    $fqdn = lc($fqdn);

    # Check if we have a matching domain
    if ( $fqdn =~ /\./  && !Ipblock->matches_ip($fqdn) ){
   	# Notice that we search the whole string.  That's because
	# the hostname part might have dots.  The Zone search method
	# will take care of that.
	if ( my $zone = (Zone->search(name=>$fqdn))[0] ){
            $args{zone} = $zone->name;
	    $args{name} = $fqdn;
	    $args{name} =~ s/\.$args{zone}//;
        }else{
	    $logger->debug(sub{"Device::assign_name: $fqdn not found" });
	    # Assume the zone to be everything to the right
	    # of the first dot. This might be a wrong guess
	    # but it is as close as I can get.
	    my @sections = split '\.', $fqdn;
	    $args{name} = shift @sections;
	    $args{zone} = join '.', @sections;
	}
    }else{
	$args{name} = $fqdn;
    }
    
    # Try to create the RR object
    # This will also create the Zone object if necessary
    my $rr = RR->insert(\%args);
    $logger->info(sprintf("Inserted new RR: %s", $rr->get_label));
    # Make sure name has an associated IP and A record
    if ( $ip ){
	my $ipb = Ipblock->search(address=>$ip)->first ||
	    Ipblock->insert({address=>$ip, status=>'Static'});
	my $rraddr = RRADDR->find_or_create({ipblock=>$ipb, rr=>$rr});
    }
    return $rr;
}

############################################################################
=head2 insert - Insert new Device
    
    We override the insert method for extra functionality:
     - More intelligent name assignment
     - Assign defaults
     - Assign contact lists

  Arguments:
    Hashref with Device fields and values, plus:
    contacts    - ContactList object(s) (array or scalar)
  Returns:
    New Device object

  Examples:
    my $newdevice = Device->insert(\%args);

=cut
sub insert {
    my ($class, $argv) = @_;
    $class->isa_class_method('insert');

    # name is required
    if ( !exists($argv->{name}) ){
	$class->throw_fatal('Model::Device::insert: Missing required arguments: name');
    }

    # Get the default owner entity from config
    my $config_owner  = Netdot->config->get('DEFAULT_DEV_OWNER');
    my $default_owner = Entity->search(name=>$config_owner)->first || Entity->search(name=>'Unknown')->first;

    # Assin defaults
    # These will be overridden by the given arguments

    my %devtmp = (
	community          => 'public',
	customer_managed   => 0,
	collect_arp        => 0,
	collect_fwt        => 0,
	canautoupdate      => 0,
	date_installed     => $class->timestamp,
	monitor_config     => 0,
	monitored          => 0,
	owner              => $default_owner,
	snmp_bulk          => $class->config->get('DEFAULT_SNMPBULK'),
	snmp_managed       => 0,
	snmp_polling       => 0,
	snmp_down          => 0,
	snmp_conn_attempts => 0,
	auto_dns           => $class->config->get('UPDATE_DEVICE_IP_NAMES'),
	);

    # Add given args (overrides defaults).
    # Extract special arguments that affect the inserted device
    my (@contacts, $info);
    foreach my $key ( keys %{$argv} ){
	if ( $key eq 'contacts' ){
	    @contacts = $argv->{contacts};
	}elsif ( $key eq 'info' ){
	    $info = $argv->{info};
	    $devtmp{snmp_managed} = 1;
	}else{
	    $devtmp{$key} = $argv->{$key};
	}
    }
    if ( exists $devtmp{snmp_managed} ){
	if ( !$devtmp{snmp_managed} ){
	    # Means it's being set to 0 or undef
	    # Turn off other flags
	    $devtmp{canautoupdate} = 0;
	    $devtmp{snmp_polling}  = 0;
	    $devtmp{collect_arp}   = 0;
	    $devtmp{collect_fwt}   = 0;
	}
    }


    ###############################################
    # Assign the correct name
    # argument 'name' can be passed either as a RR object
    # or as a string.
    if ( ref($argv->{name}) =~ /RR/ ){
	# We are being passed the RR object
	$devtmp{name} = $argv->{name};
    }else{
	# A string hostname was passed
	if ( my $rr = RR->search(name=>$argv->{name})->first ){
	    $devtmp{name} = $rr;
	}else{
	    $devtmp{name} = RR->insert({name=>$argv->{name}});
	}
    }
    if ( my $dbdev = $class->search(name=>$devtmp{name})->first ){
	$logger->debug(sprintf("Device::insert: Device %s already exists in DB as %s",
			       $argv->{name}, $dbdev->fqdn));
	return $dbdev;
    }

    $class->_validate_args(\%devtmp);
    my $self = $class->SUPER::insert( \%devtmp );
    
    if ( @contacts ){
	$self->add_contact_lists(@contacts);
    }else{
	$self->add_contact_lists();
    }

    return $self;
}

############################################################################
=head2 get_snmp_info - SNMP-query a Device for general information
    
    This method can either be called on an existing object, or as a 
    class method.

  Arguments:
    Arrayref with the following keys:
     host         - hostname or IP address (required unless called as object method)
     session      - SNMP Session (optional)
     communities  - SNMP communities
     version      - SNMP version
     sec_name     - SNMP Security Name
     sec_level    - SNMP Security Level
     auth_proto   - SNMP Authentication Protocol
     auth_pass    - SNMP Auth Key
     priv_proto   - SNMP Privacy Protocol
     priv_pass    - SNMP Privacy Key
     timeout      - SNMP timeout
     retries      - SNMP retries
     bgp_peers    - (flag) Retrieve bgp peer info
  Returns:
    Hash reference containing SNMP information
  Examples:
    
    Instance call:
    my $info = $device->get_snmp_info();

    Class call:
    my $info = Device->get_snmp_info(host=>$hostname, communities=>['public']);

=cut
sub get_snmp_info {
    my ($self, %args) = @_;
    my $class = ref($self) || $self;
    
    my %dev;

    my $sinfo = $args{session};
    if ( $sinfo ){
	$args{host} = $sinfo->{args}->{DestHost};
    }else{
	if ( ref($self) ){
	    if ( $self->snmp_target ){
		$args{host} = $self->snmp_target->address;
		$logger->debug(sub{"Device::get_snmp_info: Using configured target address: $args{host}"});
	    }else{
		$args{host} = $self->fqdn;
	    }
	}else {
	    $self->throw_fatal('Model::Device::get_snmp_info: Missing required parameters: host')
		unless $args{host};
	}
	# Get SNMP session
	my %sess_args;
	$sess_args{host} = $args{host};
	foreach my $arg ( qw( communities version timeout retries sec_name sec_level
                              auth_proto auth_pass priv_proto priv_pass) ){
	    $sess_args{$arg} = $args{$arg} if defined $args{$arg};
	}
	$sinfo = $self->_get_snmp_session(%sess_args);
    }

    $dev{_sclass} = $sinfo->class();

    # Assign the snmp_target by resolving the name
    # SNMP::Info still does not support IPv6, so for now...
    my @ips = Netdot->dns->resolve_name($args{host}, {v4_only=>1});
    $dev{snmp_target} = $ips[0] if defined $ips[0];

    $logger->debug("Device::get_snmp_info: SNMP target is $dev{snmp_target}");
    
    $dev{community}    = $sinfo->snmp_comm;
    $dev{snmp_version} = $sinfo->snmp_ver;

    ################################################################
    # SNMP::Info methods that return hash refs
    my @SMETHODS = qw( hasCDP e_descr
		       interfaces i_index i_name i_type i_alias i_description 
		       i_speed i_up i_up_admin i_duplex i_duplex_admin 
		       ip_index ip_netmask i_mac
		       i_vlan_membership qb_v_name v_name v_state
		       );

    if ( $sinfo->can('ipv6_addr_prefix') ){
	# This version of SNMP::Info supports fetching IPv6 addresses
	push @SMETHODS, qw(ipv6_addr_prefix);
    }

    if ( $self->config->get('GET_DEVICE_MODULE_INFO') ){
	push @SMETHODS, qw( e_type e_parent e_name e_class e_pos e_descr
                            e_hwver e_fwver e_swver e_model e_serial e_fru );
    }

    if ( $args{bgp_peers} || $self->config->get('ADD_BGP_PEERS')) {
	push @SMETHODS, qw( bgp_peers bgp_peer_id bgp_peer_as );
    }

    my %hashes;
    foreach my $method ( @SMETHODS ){
	$hashes{$method} = $sinfo->$method;
    }

    ################################################################
    # Device's global vars
    $dev{layers}       = $sinfo->layers;
    my $ipf = $sinfo->ipforwarding || 'unknown';
    $dev{ipforwarding} = ( $ipf eq 'forwarding') ? 1 : 0;
    $dev{sysobjectid}  = $sinfo->id;
    if ( defined $dev{sysobjectid} ){
	$dev{sysobjectid} =~ s/^\.(.*)/$1/;  # Remove unwanted first dot
	my %IGNORED;
	map { $IGNORED{$_}++ }  @{ $self->config->get('IGNOREDEVS') };
	if ( exists($IGNORED{$dev{sysobjectid}}) ){
	    $self->throw_user(sprintf("%s Product id %s ignored per configuration option (IGNOREDEVS)", 
				      $args{host}, $dev{sysobjectid}));
	}
    }

    $dev{model}          = $sinfo->model();
    $dev{os}             = $sinfo->os_ver();
    $dev{physaddr}       = $sinfo->b_mac() || $sinfo->mac();
    $dev{sysname}        = $sinfo->name();
    $dev{router_id}      = $sinfo->root_ip();
    $dev{sysdescription} = $sinfo->description();
    $dev{syscontact}     = $sinfo->contact();
    my $first_idx = (sort { $a <=>$b } keys %{$hashes{'e_descr'}})[0];
    $dev{productname}    = $hashes{'e_descr'}->{$first_idx};
    $dev{part_number}    = $hashes{'e_model'}->{$first_idx};
    $dev{manufacturer}   = $sinfo->vendor();
    $dev{serial_number}  = $sinfo->serial();

    $dev{syslocation}    = $sinfo->location();
    $dev{syslocation} = $class->rem_lt_sp($dev{syslocation}) # Remove white space
	if ( $dev{syslocation} );

    ################################################################
    # Get STP (Spanning Tree Protocol) stuff

    my $collect_stp = 1;
    if ( ref($self) && !$self->collect_stp ){
	$collect_stp = 0;
    }
    
    if ( $self->config->get('GET_DEVICE_STP_INFO') && $collect_stp ){
	if ( defined $dev{physaddr} ){
	    $dev{stp_type} = $sinfo->stp_ver();
	    
	    if ( defined $dev{stp_type} && $dev{stp_type} ne 'unknown' ){
		# Get STP port id
		$hashes{'i_stp_id'} = $sinfo->i_stp_id;
		
		# Store the vlan status
		my %vlan_status;
		foreach my $vlan ( keys %{$hashes{v_state}} ){
		    my $vid = $vlan;
		    $vid =~ s/^1\.//;
		    $vlan_status{$vid} = $hashes{v_state}->{$vlan}; 
		}

		if ( $dev{stp_type} eq 'ieee8021d' || $dev{stp_type} eq 'mst' ){
		    
		    # Standard values (make it instance 0)
		    my $stp_p_info = $self->_get_stp_info(sinfo=>$sinfo);
		    foreach my $method ( keys %$stp_p_info ){
			$dev{stp_instances}{0}{$method} = $stp_p_info->{$method};
		    }
		    
		    # MST-specific
		    if ( $dev{stp_type} eq 'mst' ){
			# Get MST-specific values
			$dev{stp_mst_region} = $sinfo->mst_region_name();
			$dev{stp_mst_rev}    = $sinfo->mst_region_rev();
			$dev{stp_mst_digest} = $sinfo->mst_config_digest();
			
			# Get the mapping of vlans to STP instance
			$dev{stp_vlan2inst} = $sinfo->mst_vlan2instance();
			my $mapping = join ', ', 
			map { sprintf("%s=>%s", $_, $dev{stp_vlan2inst}->{$_}) } keys %{$dev{stp_vlan2inst}};
			$logger->debug(sub{"Device::get_snmp_info: $args{host} MST VLAN mapping: $mapping"});
			
			# Now, if there's more than one instance, we need to get
			# the STP standard info for at least one vlan on that instance.

			# Cisco case: query repeatedly for each "community@vlan_id"
			# Notice that we query every vlan on purpose. I have seen cases
			# where even though a vlan is mapped to a particular instance, the query
			# will not return the necessary values, but querying other vlans mapped to the same instance does

			
			if ( $sinfo->cisco_comm_indexing() ){
			    foreach my $vid ( keys %{$dev{stp_vlan2inst}} ){
				next if ( exists $IGNOREDVLANS{$vid} );
				next unless $vlan_status{$vid} eq 'operational';
				my $mst_inst = $dev{stp_vlan2inst}->{$vid};
				my $comm = $sinfo->snmp_comm . '@' . $vid;
				eval {
				    my $vsinfo = $class->_get_snmp_session('host'        => $args{host},
									   'communities' => [$comm],
									   'version'     => $sinfo->snmp_ver,
									   'sclass'      => $sinfo->class);
				    my $stp_p_info = $class->_exec_timeout( $args{host}, 
									    sub{  return $self->_get_stp_info(sinfo=>$vsinfo) } );
				    foreach my $method ( keys %$stp_p_info ){
					$dev{stp_instances}{$mst_inst}{$method} = $stp_p_info->{$method};
				    }

				    my $i_stp_info = $class->_exec_timeout( $args{host}, 
									    sub{  return $self->_get_i_stp_info(sinfo=>$vsinfo) } );
				    foreach my $field ( keys %$i_stp_info ){
					foreach my $i ( keys %{$i_stp_info->{$field}} ){
					    $dev{interface}{$i}{$field} = $i_stp_info->{$field}->{$i};
					}
				    }
				};
				if ( my $e = $@ ){
				    $logger->error(sprintf("Could not get SNMP session for %s with community %s",
							   $args{host}, $comm));
				    next;
				}
			    }
			}
		    }
		}elsif ( $dev{stp_type} =~ /pvst/i ){
		    # Get stp info for each vlan
		    # STPInstance numbers match vlan id's
		    if ( $sinfo->cisco_comm_indexing() ){
			my %vlans;
			foreach my $p ( keys %{$hashes{'i_vlan_membership'}} ){
			    my $vlans = $hashes{'i_vlan_membership'}->{$p};
			    map { $vlans{$_}++ } @$vlans; 
			}
			foreach my $vid ( keys %vlans ){
			    next if ( exists $IGNOREDVLANS{$vid} );
			    next unless $vlan_status{$vid} eq 'operational';
			    my $comm = $sinfo->snmp_comm . '@' . $vid;
			    eval {
				my $vsinfo = $class->_get_snmp_session('host'        => $args{host},
								       'communities' => [$comm],
								       'version'     => $sinfo->snmp_ver,
								       'sclass'      => $sinfo->class);
				my $stp_p_info = $class->_exec_timeout( $args{host}, 
									sub{  return $self->_get_stp_info(sinfo=>$vsinfo) } );
				foreach my $method ( keys %$stp_p_info ){
				    $dev{stp_instances}{$vid}{$method} = $stp_p_info->{$method};
				}

				my $i_stp_info = $class->_exec_timeout( $args{host}, 
									sub{  return $self->_get_i_stp_info(sinfo=>$vsinfo) } );
				foreach my $field ( keys %$i_stp_info ){
				    foreach my $i ( keys %{$i_stp_info->{$field}} ){
					$dev{interface}{$i}{$field} = $i_stp_info->{$field}->{$i};
				    }
				}
			    };
			    if ( my $e = $@ ){
				$logger->error(sprintf("Could not get SNMP session for %s with community %s",
						       $args{host}, $comm));
				next;
			    }
			}
		    }
		}
	    }
	}
    }

    # Set some defaults specific to device types
    if ( $dev{ipforwarding} ){
	$dev{bgplocalas}  =  $sinfo->bgp_local_as();
	$dev{bgpid}       =  $sinfo->bgp_id();
    }

    ################################################################
    # CDP/LLDP stuff
    if ( $hashes{hasCDP} ){
	# Call all the relevant methods
	my %dp_hashes;
	my @dp_methods = qw ( c_id c_ip c_port c_platform );
	foreach my $m ( @dp_methods ){
	    $dp_hashes{$m} = $sinfo->$m;
	}
	# Translate keys into iids
	my $c_ifs = $sinfo->c_if();
	while ( my ($key, $iid) = each %$c_ifs ){
	    next unless $iid;
	    foreach my $m ( @dp_methods ){
		next if !exists $dp_hashes{$m}->{$key};
		# SNMP::Info can include values from both LLDP and CDP
		# which means that for each port, we can have different
		# values.  We save them all in a comma-separated list
		if ( exists $hashes{$m}->{$iid} ){
		    # Use a hash for fast lookup
		    my %vals;
		    map { $vals{$_}++ } split ';', $hashes{$m}->{$iid};
		    if ( ! exists $vals{$dp_hashes{$m}->{$key}} ){
			# Append new value to list
			$vals{$dp_hashes{$m}->{$key}}++;
		    }
		    $hashes{$m}->{$iid} = join ';', keys %vals;
		}else{
		    $hashes{$m}->{$iid} = $dp_hashes{$m}->{$key};
		}
	    }
	}
    }

    ################################################################
    # Modules

    if ( $self->config->get('GET_DEVICE_MODULE_INFO') ){
	# DeviceModule field name to SNMP::Info method conversion table
	my %MFIELDS = ( name         => 'e_name',    type         => 'e_type',
			contained_in => 'e_parent',  class        => 'e_class',    
			pos          => 'e_pos',     hw_rev       => 'e_hwver',
			fw_rev       => 'e_fwver',   sw_rev       => 'e_swver',
			model        => 'e_model',   serial_number => 'e_serial',
			fru          => 'e_fru',     description  => 'e_descr',
	    );
	    
	foreach my $key ( keys %{ $hashes{e_class} } ){
	    $dev{module}{$key}{number} = $key;;
	    foreach my $field ( keys %MFIELDS ){
		my $method = $MFIELDS{$field};
		if ( defined($hashes{$method}->{$key}) && $hashes{$method}->{$key} =~ /\w+/ ){
		    if ( $field eq 'fru' ){
			# This is boolean
			$dev{module}{$key}{$field} = ( $hashes{$method}->{$key} eq 'true' )? 1 : 0;
		    }else{
			$dev{module}{$key}{$field} = $hashes{$method}->{$key};
		    }
		}
	    }
	}
	
    }


    ################################################################
    # Interface stuff
    
    sub _check_if_status_down{
	my ($dev, $iid) = @_;
	return 1 if ( (defined $dev->{interface}{$iid}{admin_status}) &&
		      ($dev->{interface}{$iid}{admin_status} eq 'down') );
	return 0;
    }
    
    ################################################################
    # IPv4 addresses and masks 
    #
    while ( my($ip,$iid) = each %{ $hashes{'ip_index'} } ){
	next if &_check_if_status_down(\%dev, $iid);
	next if Ipblock->is_loopback($ip);
	next if ( $ip eq '0.0.0.0' || $ip eq '255.255.255.255' );
	$dev{interface}{$iid}{ips}{$ip}{address} = $ip;
	$dev{interface}{$iid}{ips}{$ip}{version} = 4;
	if ( my $mask = $hashes{'ip_netmask'}->{$ip} ){
	    my ($subnet, $len) = Ipblock->get_subnet_addr(address => $ip, 
							  prefix  => $mask );
	    $dev{interface}{$iid}{ips}{$ip}{subnet} = "$subnet/$len";
	}
    }

    ################################################################
    # IPv6 addresses and prefixes
    # Stuff in this hash looks like this:
    # 2.16.32.1.4.104.13.1.0.2.0.0.0.0.0.0.0.9	=> 49.2.16.32.1.4.104.13.1.0.2.0.0.0.0.0.0.0.0.64
    #
    while ( my($key,$val) = each %{$hashes{'ipv6_addr_prefix'}} ){
	my ($iid, $addr, $pfx, $len);
	if ( $key =~ /^\d+\.\d+\.([\d\.]+)$/ ) {
	    $addr = $self->_octet_string_to_v6($1);
	}
	if ( $val =~ /^(\d+)\.\d+\.\d+\.([\d\.]+)\.(\d+)$/ ) {
	    # ifIndex, type, size, prefix length
	    $iid = $1; $len = $3;
	    $pfx = $self->_octet_string_to_v6($2);
	}
	if ( $iid && $addr && $pfx && $len ){
	    next if &_check_if_status_down(\%dev, $iid);
	    $dev{interface}{$iid}{ips}{$addr}{address} = $addr;
	    $dev{interface}{$iid}{ips}{$addr}{version} = 6;
	    $dev{interface}{$iid}{ips}{$addr}{subnet}  = "$pfx/$len";
	}else{
	    # What happened?
	    $logger->warn("$args{host}: Unrecognized ipv6_addr_prefix entry: $key => $val")
	}
    }


    ################################################################
    # IPv6 link-local addresses
    unless ( $self->config->get('IGNORE_IPV6_LINK_LOCAL') ){
	my $ipv6_index = $sinfo->ipv6_index();
	my ($iid, $addr);
	while ( my($key,$val) = each %$ipv6_index ){
	    if ( $key =~ /^\d+\.\d+\.([\d\.]+)$/ ) {
		$addr = $self->_octet_string_to_v6($1);
		next unless Ipblock->is_link_local($addr);
		$iid = $val;
		$dev{interface}{$iid}{ips}{$addr}{address} = $addr;
		$dev{interface}{$iid}{ips}{$addr}{version} = 6;
	    }else{
		# What happened?
		$logger->warn("$args{host}: Unrecognized ipv6_index entry: $key => $val")
	    }
	}
    }
    
    # Netdot Interface field name to SNMP::Info method conversion table
    my %IFFIELDS = ( type                => 'i_type',
		     description         => 'i_alias',		     speed               => 'i_speed',
		     admin_status        => 'i_up_admin',	     oper_status         => 'i_up', 
		     physaddr            => 'i_mac', 		     oper_duplex         => 'i_duplex',
		     admin_duplex        => 'i_duplex_admin',	     stp_id              => 'i_stp_id',
		     dp_remote_id        => 'c_id',		     dp_remote_ip        => 'c_ip',
		     dp_remote_port      => 'c_port',		     dp_remote_type      => 'c_platform',
		     );
    
    ##############################################
    # for each interface discovered...

    unless ( scalar keys %{ $hashes{interfaces} } ){
	$logger->debug(sub{"$args{host} did not return any interfaces"});
    }

    my $name_src = ( $self->config->get('IFNAME_SHORT') eq '1' )? 'i_name' : 'i_description';

    foreach my $iid ( keys %{ $hashes{interfaces} } ){
	my $name = $hashes{$name_src}->{$iid};
	# check whether it should be ignored
	if ( $name ){
	    if ( my $ifreserved = $self->config->get('IFRESERVED') ){
		if ( $name =~ /$ifreserved/i ){
		    $logger->debug(sub{"Device::get_snmp_info: $args{host}: Interface $name ignored per config option (IFRESERVED)"});
		    delete $dev{interface}{$iid}; # Could have been added above
		    next;
		}
	    }
	    $dev{interface}{$iid}{name} = $name;
	}else{
	    $dev{interface}{$iid}{name} = $iid;
	}
	$dev{interface}{$iid}{number} = $iid;

	foreach my $field ( keys %IFFIELDS ){
	    my $method = $IFFIELDS{$field};
	    if ( exists $hashes{$method}->{$iid} ){
		if ( $field =~ /_enabled/ ){
		    # These are all booleans
		    $dev{interface}{$iid}{$field} = ( $hashes{$method}->{$iid} eq 'true' )? 1 : 0;
		}else{
		    $dev{interface}{$iid}{$field} = $hashes{$method}->{$iid};
		}
 	    }elsif ( $field =~ /^dp_/ ) {
 		# Make sure we erase any old discovery protocol values
 		$dev{interface}{$iid}{$field} = "";
	    }
	}
  
	################################################################
	# Vlan info
	# 
	my ($vid, $vname);
	# These are all the vlans that are enabled on this port.
	if ( my $vm = $hashes{'i_vlan_membership'}->{$iid} ){
	    foreach my $vid ( @$vm ){
		if ( exists $IGNOREDVLANS{$vid} ){
		    $logger->debug(sub{"Device::get_snmp_info: $args{host} VLAN $vid ignored per configuration option (IGNOREVLANS)"});
		    next;
		}
		$dev{interface}{$iid}{vlans}{$vid}{vid} = $vid;
	    }
	}
	foreach my $vid ( keys %{$dev{interface}{$iid}{vlans}} ){
	    # Get VLAN names
	    $vname = $hashes{'qb_v_name'}->{$vid}; # Standard MIB
	    unless ( $vname ){
		# We didn't get a vlan name in the standard place
		# Try Cisco location
		# SNMP::Info should be doing this for me :-(
		if ( $sinfo->cisco_comm_indexing ){
		    my $hvname = $hashes{'v_name'};
		    foreach my $key ( keys %$hvname ){
			if ( $key =~ /^(\d+\.$vid)$/ ){
			    $vname = $hvname->{$key};
			    last;
			}
		    }
		}
	    }
	    $dev{interface}{$iid}{vlans}{$vid}{vname} = $vname if defined ($vname);

	    if ( $dev{stp_type} ){
		if ( $dev{stp_type} eq 'mst' ){
		    # Get STP instance where this VLAN belongs
		    # If there is no mapping, make it instance 0
		    $dev{interface}{$iid}{vlans}{$vid}{stp_instance} = $dev{stp_vlan2inst}->{$vid} || 0;
		}elsif ( $dev{stp_type} =~ /pvst/i ){
		    # In PVST, we number the instances the same as VLANs
		    $dev{interface}{$iid}{vlans}{$vid}{stp_instance} = $vid;
		}elsif ( $dev{stp_type} eq 'ieee8021d' ){
		    $dev{interface}{$iid}{vlans}{$vid}{stp_instance} = 0;
		}
	    }
	}
    }
    
    ##############################################
    # Deal with BGP Peers
    # only proceed if we were told to discover peers, either directly or in the config file
    if ( $args{bgp_peers} || $self->config->get('ADD_BGP_PEERS')) {

	if ( scalar keys %{$hashes{'bgp_peers'}} ){
	    $logger->debug(sub{"Device::get_snmp_info: Checking for BGPPeers"});
	    
	    ##############################################
	    # for each BGP Peer discovered...
	    foreach my $peer ( keys %{$hashes{'bgp_peers'}} ) {
		$dev{bgppeer}{$peer}{address} = $peer;
		unless ( $dev{bgppeer}{$peer}{bgppeerid} = $hashes{'bgp_peer_id'}->{$peer} ){
		    $logger->warn("Could not determine BGP peer id of peer $peer");
		}
		my $asn = $hashes{'bgp_peer_as'}->{$peer};
		if ( ! $asn ){
		    $logger->warn("Could not determine AS number of peer $peer");
		}else{
		    $dev{bgppeer}{$peer}{asnumber} = $asn;
		    $dev{bgppeer}{$peer}{asname}   = "AS $asn";
		    $dev{bgppeer}{$peer}{orgname}  = "AS $asn";
		    
		    if ( Netdot->config->get('DO_WHOISQ') ){
			# We enabled whois queries in config
			if ( my $as_info = $self->_get_as_info($asn) ){
			    $dev{bgppeer}{$peer}{asname}  = $as_info->{asname};
			    $dev{bgppeer}{$peer}{orgname} = $as_info->{orgname};
			}
		    }
		}
	    }
	}
    }else{
	$logger->debug(sub{"Device::get_snmp_info: BGP Peer discovery not enabled"});
    }

    # Remove whitespace at beginning and end
    while ( my ($key, $val) = each %dev){
	next unless defined $val;
	$val =~ s/^\s+//;
	$val =~ s/\s+$//;
	$dev{$key} = $val;
    }

    $logger->debug(sub{"Device::get_snmp_info: Finished getting SNMP info from $args{host}"});
    return \%dev;
}


#########################################################################
=head2 snmp_update_all - Update SNMP info for every device in DB
    
  Arguments:
    communities   Arrayref of SNMP communities
    version       SNMP version
    timeout       SNMP timeout
    retries       SNMP retries
    do_info       Update Device Info
    do_fwt        Update Forwarding Tables
    do_arp        Update ARP caches
    add_subnets   Flag. When discovering routers, add subnets to database if they do not exist
    subs_inherit  Flag. When adding subnets, have them inherit information from the Device
    bgp_peers     Flag. When discovering routers, update bgp_peers
    pretend       Flag. Do not commit changes to the database
  Returns:
    True if successful
    
  Examples:
    Device->snmp_update_all();

=cut
sub snmp_update_all {
    my ($class, %argv) = @_;
    $class->isa_class_method('snmp_update_all');
    my $start = time;

    my @devs   = $class->retrieve_all();
    my $device_count = $class->snmp_update_parallel(devs=>\@devs, %argv);
    my $end = time;
    $logger->info(sprintf("All Devices updated. %d devices in %s", 
			  $device_count, $class->sec2dhms($end-$start) ));
    
}

####################################################################################
=head2 snmp_update_block - Discover and/or update all devices in given IP blocks
    
  Arguments:
    Hash with the following keys:
    blocks        Arrayref of IP block addresses in CIDR or dotted mask notation
    communities   Arrayref of SNMP communities
    version       SNMP version
    timeout       SNMP timeout
    retries       SNMP retries
    do_info       Update Device Info
    do_fwt        Update Forwarding Tables
    do_arp        Update ARP caches
    add_subnets   Flag. When discovering routers, add subnets to database if they do not exist
    subs_inherit  Flag. When adding subnets, have them inherit information from the Device
    bgp_peers     Flag. When discovering routers, update bgp_peers
    pretend       Flag. Do not commit changes to the database

  Returns:
    True if successful
    
  Examples:
    Device->snmp_update_block(blocks=>"192.168.0.0/24");

=cut
sub snmp_update_block {
    my ($class, %argv) = @_;
    $class->isa_class_method('snmp_update_block');

    my $blocks;
    $class->throw_fatal("Model::Device::snmp_update_block: Missing or invalid required argument: blocks")
	unless ( defined($blocks = $argv{blocks}) && ref($blocks) eq 'ARRAY' );
    delete $argv{blocks};
    
    # Just for logging
    my $blist = join ', ', @$blocks;

    my %h;
    foreach my $block ( @$blocks ){
	# Get a list of host addresses for the given block
	my $hosts = Ipblock->get_host_addrs($block);
	foreach my $host ( @$hosts ){
	    $h{$host} = "";
	}
    }
    $logger->debug(sub{"SNMP-discovering all devices in $blist"});
    my $start = time;

    # Call the more generic method
    $argv{hosts} = \%h;
    my $device_count = $class->snmp_update_parallel(%argv);

    my $end = time;
    $logger->info(sprintf("Devices in $blist updated. %d devices in %s", 
			  $device_count, $class->sec2dhms($end-$start) ));

}

####################################################################################
=head2 snmp_update_from_file - Discover and/or update all devices in a given file
    
  Arguments:
    Hash with the following keys:
    file          Path to file with list of hosts (IPs or hostnames) one per line
    communities   Arrayref of SNMP communities
    version       SNMP version
    timeout       SNMP timeout
    retries       SNMP retries
    add_subnets   Flag. When discovering routers, add subnets to database if they do not exist
    subs_inherit  Flag. When adding subnets, have them inherit information from the Device
    bgp_peers     Flag. When discovering routers, update bgp_peers
    pretend       Flag. Do not commit changes to the database

  Returns:
    True if successful
    
  Examples:
    Device->snmp_update_from_file("/path/to/file");

=cut
sub snmp_update_from_file {
    my ($class, %argv) = @_;
    $class->isa_class_method('snmp_update_from_file');

    my $file;
    $class->throw_fatal("Model::Device::snmp_update_from_file:Missing required argument: file")
	unless defined( $file = $argv{file} );
    delete $argv{file};

    # Get a list of hosts from given file
    my $hosts = $class->_get_hosts_from_file($file);

    $logger->debug(sub{"SNMP-discovering all devices in $file"});
    my $start = time;
    
    # Call the more generic method
    $argv{hosts} = $hosts;
    my $device_count = $class->snmp_update_parallel(%argv);

    my $end = time;
    $logger->info(sprintf("Devices in %s updated. %d devices in %s", 
			  $file, $device_count, $class->sec2dhms($end-$start)));
		  
}


#########################################################################
=head2 discover - Insert or update a device after getting its SNMP info.

    Adjusts a number of settings when inserting, based on certain
    info obtained via SNMP.    
    
  Arguments:
    Hash containing the following keys:
    name          Host name or ip address (required)
    main_ip       Main IP address (optional)
    session       SNMP Session (optional)
    communities   Arrayref of SNMP communities
    version       SNMP version
    timeout       SNMP timeout
    retries       SNMP retries
    sec_name      SNMP Security Name
    sec_level     SNMP Security Level
    auth_proto    SNMP Authentication Protocol
    auth_pass     SNMP Auth Key
    priv_proto    SNMP Privacy Protocol
    priv_pass     SNMP Privacy Key
    do_info       Update device info
    do_fwt        Update forwarding tables
    do_arp        Update ARP cache
    add_subnets   Flag. When discovering routers, add subnets to database if they do not exist
    subs_inherit  Flag. When adding subnets, have them inherit information from the Device
    bgp_peers     Flag. When discovering routers, update bgp_peers
    pretend       Flag. Do not commit changes to the database
    info          Hashref with SNMP info (optional)
    timestamp     Time Stamp (optional)
  Returns:
    New or existing Device object
  Examples:
    Device->discover(name=>$hostname, communities=>["public"]);
    Device->discover(name=>$hostname, info=>$info);

=cut
sub discover {
    my ($class, %argv) = @_;
    
    $class->isa_class_method('discover');

    my $name = $argv{name} || 
	$class->throw_fatal("Model::Device::discover: Missing required arguments: name");

    my $info  = $argv{info}    || 0;
    my $sinfo = $argv{session} || 0;
    my $dev;
    my $ip;

    if ( $dev = Device->search(name=>$name)->first ){
        $logger->debug(sub{"Device::discover: Device $name already exists in DB"});

    }else{
	# Device not found by that name
	# We need to check and make sure there isn't a device in 
	# the database with the same phyiscal address and/or serial number 

	unless ( $info ){
	    unless ( $sinfo ){
		$sinfo = $class->_get_snmp_session(host        => $name,
						   communities => $argv{communities},
						   version     => $argv{version},
						   timeout     => $argv{timeout},
						   retries     => $argv{retries},
						   sec_name    => $argv{sec_name},
						   sec_level   => $argv{sec_level},
						   auth_proto  => $argv{auth_proto},
						   auth_pass   => $argv{auth_pass},
						   priv_proto  => $argv{priv_proto},
						   priv_pass   => $argv{priv_pass},
		    );
	    }
	    $info = $class->_exec_timeout($name, 
					  sub{ return $class->get_snmp_info(session   => $sinfo,
									    bgp_peers => $argv{bgp_peers},
						   ) });
	}
    }
    
    my $device_is_new = 0;
	
    unless ( $dev ){ #still no dev! guess we better make it!
    	$logger->debug(sub{"Device::discover: Device $name does not yet exist"});
	# Set some values in the new Device based on the SNMP info obtained
	my $main_ip = $argv{main_ip} || $class->_get_main_ip($info);
	my $host    = $main_ip || $name;
	my $newname = $class->assign_name(host=>$host, sysname=>$info->{sysname});

	my %devtmp = (snmp_managed  => 1,
		      snmp_polling  => 1,
		      canautoupdate => 1,
		      # These following two could have changed in get_snmp_session
		      # so we grab them from %info instead of directly from %argv
		      community     => $info->{community},
		      snmp_version  => $info->{snmp_version},
		      );

	if ( defined $devtmp{snmp_version} && $devtmp{snmp_version} == 3 ){
	    my %arg2field = (sec_name   => 'snmp_securityname',
			     sec_level  => 'snmp_securitylevel',
			     auth_proto => 'snmp_authprotocol',
			     auth_pass  => 'snmp_authkey',
			     priv_proto => 'snmp_privprotocol',
			     priv_pass  => 'snmp_privkey',
		);

	    foreach my $arg ( keys %arg2field ){
		$devtmp{$arg2field{$arg}} = $argv{$arg} if defined $argv{$arg};
	    }
	}

	################################################################
	# Try to guess product type based on name
	if ( my $NAME2TYPE = $class->config->get('DEV_NAME2TYPE') ){
	    foreach my $str ( keys %$NAME2TYPE ){
		if ( $newname->get_label =~ /$str/ ){
		    $info->{type} = $NAME2TYPE->{$str};
		    last;
		}
	    }
	}
	# If not, assign type based on layers
	if ( !$info->{type} && $info->{layers} ){
	    $info->{type}  = "Hub"     if ( $class->_layer_active($info->{layers}, 1) );
	    $info->{type}  = "Switch"  if ( $class->_layer_active($info->{layers}, 2) );
	    $info->{type}  = "Router"  if ( $class->_layer_active($info->{layers}, 3) && $info->{ipforwarding} );
	    $info->{type}  = "Server"  if ( $class->_layer_active($info->{layers}, 7) );
	    $info->{type}  = "Unknown" unless defined $info->{type};
	}
	$logger->debug(sub{sprintf("%s type is: %s", $newname->get_label, $info->{type})});

	if ( $info->{layers} ){
	    # We collect rptrAddrTrackNewLastSrcAddress from hubs
	    if ( $class->_layer_active($info->{layers}, 1) ){
		$devtmp{collect_fwt} = 1;
	    }
	    if ( $class->_layer_active($info->{layers}, 2) ){
		$devtmp{collect_fwt} = 1;
		$devtmp{collect_stp} = 1;
	    }
	    if ( $class->_layer_active($info->{layers}, 3) 
		 && $info->{ipforwarding} ){
		$devtmp{collect_arp} = 1;
	    }
	}
	# Catch any other Device fields passed to us
	# This will override the previous default values
	foreach my $field ( $class->meta_data->get_column_names ){
	    if ( defined $argv{$field} ){
		$devtmp{$field} = $argv{$field};
	    }
	}

	# Add contacts argument if passed
	$devtmp{contacts} = $argv{contacts} if defined $argv{contacts};

	# Try to assign a Site based on syslocation
	if ( !$devtmp{site} && (my $loc = $info->{syslocation}) ){
	    if ( my $site = Site->search_like(name=>"%$loc%")->first ){
		$devtmp{site} = $site;
	    }
	}
	# Insert the new Device
	$devtmp{name} = $newname;
	$dev = $class->insert(\%devtmp);
	$logger->info(sprintf("Inserted new Device: %s", $dev->get_label));
	$device_is_new = 1;
    }
    
    # Get relevant snmp_update args
    my %uargs;
    foreach my $field ( qw(communities version timeout retries sec_name sec_level auth_proto auth_pass priv_proto priv_pass
                           add_subnets subs_inherit bgp_peers pretend do_info do_fwt do_arp timestamp) ){
	$uargs{$field} = $argv{$field} if defined ($argv{$field});
    }
    $uargs{session}       = $sinfo if $sinfo;
    $uargs{info}          = $info;
    $uargs{device_is_new} = $device_is_new;

    # Update Device with SNMP info obtained
    $dev->snmp_update(%uargs);
    
    return $dev;
}

#########################################################################
=head2 get_all_from_block - Retrieve devices with addresses within an IP block

  Arguments:
    block - IP block in CIDR notation
  Returns:
    Array ref of Device objects
  Examples:
    my $devs = Device->get_all_from_block('192.168.1.0/24');

=cut
sub get_all_from_block {
    my ($class, $block) = @_;
    $class->isa_class_method('get_all_from_block');

    defined $block || 
	$class->throw_fatal("Model::Device::get_all_from_block: Missing required arguments: block");

    my $devs;
    if ( my $ipb = Ipblock->search(address=>$block)->first ){
	$devs = $ipb->get_devices();
    }else{
	# Get a list of host addresses for the given block
	# This is highly inefficient
	my $hosts = Ipblock->get_host_addrs($block);
	my %devs; #index by id to avoid duplicates
	foreach my $ip ( @$hosts ){
	    if ( my $ipb = Ipblock->search(address=>$ip)->first ){
		if ( $ipb->interface && $ipb->interface->device ){
		    my $dev = $ipb->interface->device;
		    $devs->{$dev->id} = $dev; 
		}
	    }
	}
	$devs = \values %{$devs};
    }
    return $devs;
}

#################################################################
=head2 get_macs_from_all
    
    Retrieve all MAC addresses that belong to Devices

  Arguments: 
    None
  Returns:   
    Hashref with key=address, value=device
  Examples:
   my $devmacs = Device->get_macs_from_all();

=cut
sub get_macs_from_all {
    my ($class) = @_;
    $class->isa_class_method('get_macs_from_all');

    # Build the SQL query
    $logger->debug(sub{ "Device::get_macs_from_all: Retrieving all Device MACs..." });

    my $dbh = $class->db_Main;
    my $aref1 = $dbh->selectall_arrayref("SELECT p.address, d.id
                                          FROM physaddr p, device d, asset a
                                          WHERE a.physaddr=p.id
                                            AND d.asset_id=a.id
                                         ");
    my $aref2 = $dbh->selectall_arrayref("SELECT p.address, d.id
                                          FROM physaddr p, device d, interface i
                                          WHERE i.device=d.id AND i.physaddr=p.id
                                         ");
    # Build a hash of mac addresses to device ids
    my %dev_macs;
    foreach my $row ( @$aref1 ){
	my ($address, $id) = @$row;
	$dev_macs{$address} = $id;
    }
    foreach my $row ( @$aref2 ){
	my ($address, $id) = @$row;
	$dev_macs{$address} = $id;
    }
    return \%dev_macs;
    
}
#################################################################
=head2 get_within_downtime
    
    Get the devices within downtime.

  Arguments:
    None
  Returns:   
    Array of Device objects
  Examples:  
    my @devices = Device->get_within_downtime();

=cut
sub get_within_downtime {
    my ($class) = @_;
    $class->isa_class_method('get_within_downtime');

    my $now = $class->time2sqldate(time);
    my @devices = Device->retrieve_from_sql(qq{
        down_from <= '$now'
        AND down_until >= '$now'
    });
    return @devices;
}

#################################################################
=head2 get_ips_from_all
    
    Retrieve all IP addresses that belong to Devices

  Arguments: 
    None
  Returns:   
    Hashref with key=address (Decimal), value=device
  Examples:
   my $devips = Device->get_ips_from_all();

=cut
sub get_ips_from_all {
    my ($class) = @_;
    $class->isa_class_method('get_ips_from_all');

    # Build the SQL query
    $logger->debug(sub{ "Device::get_ips_from_all: Retrieving all Device IPs..." });

    my $dbh = $class->db_Main;
    my $aref = $dbh->selectall_arrayref("SELECT ip.address, d.id
                                         FROM   ipblock ip, device d, interface i
                                         WHERE  i.device=d.id AND ip.interface=i.id
                                         ");
    # Build a hash of mac addresses to device ids
    my %dev_ips;
    foreach my $row ( @$aref ){
	my ($address, $id) = @$row;
	$dev_ips{$address} = $id;
    }
    return \%dev_ips;
    
}


##################################################################

=head1 INSTANCE METHODS

=cut

############################################################################
############################################################################
########################## INSTANCE METHODS ################################
############################################################################
############################################################################


############################################################################
=head2 add_contact_lists - Add Contact Lists to Device
    
  Arguments:
    Array reference of ContactList objects or single ContactList object.
    If called with no arguments, it assigns the default contact list.
  Returns:
    Array of DeviceContacts objects
  Examples:

    $self->add_contact_lists(\@cl);
    
=cut
sub add_contact_lists{
    my ($self, $argv) = @_;
    $self->isa_object_method('add_contact_lists');

    my @cls;
    if ( ! $argv ){
	my $confcl = $self->config->get('DEFAULT_CONTACTLIST');
	if ( my $default_cl = ContactList->search(name=>$confcl)->first ){
	    push @cls, $default_cl;
	}else{
	    $logger->warn("add_contact_lists: Default Contact List not found: $confcl");
	    return;
	}
    }else{
	if( ref($argv) eq "ARRAY" ){
	    @cls = @{ $argv };
	}else{
	    push @cls, $argv;
	}
    }
    my @ret;
    foreach my $cl ( @cls ){
	my $n = DeviceContacts->insert({ device => $self, contactlist => $cl });
	push @ret, $n;
    }
    return @ret;
}

############################################################################
=head2 has_layer - Determine if Device performs a given OSI layer function
    

  Arguments:
    Layer number
  Returns:
    True/False

  Examples:
    $device->has_layer(2);

=cut
sub has_layer {
    my ($self, $layer) = @_;
    $self->isa_object_method('has_layer');

    my $layers = $self->layers();
    return undef unless defined($layers);
    return undef unless length($layers);
    return substr($layers,8-$layer, 1);
}

############################################################################
=head2 list_layers - Return a list of active OSI layers
    
  Arguments:
    None
  Returns:
    Array of scalars
  Examples:
    $device->list_layers();

=cut
sub list_layers {
    my ($self) = @_;
    $self->isa_object_method('list_layers');
    my @layers;
    for ( my($i)=1; $i<=8; $i++ ){
	push @layers, $i if ( $self->has_layer($i) );
    }
    return @layers;
}

#########################################################################
=head2 arp_update - Update ARP cache in DB
    
  Arguments:
    Hash with the following keys:
    session        - SNMP Session
    cache          - hash reference with arp cache info (optional)
    timestamp      - Time Stamp (optional)
    no_update_tree - Do not update IP tree
    atomic         - Flag. Perform atomic updates.
  Returns:
    True if successful
    
  Examples:
    $self->arp_update();

=cut
sub arp_update {
    my ($self, %argv) = @_;
    $self->isa_object_method('arp_update');
    my $class = ref($self);

    my $host      = $self->fqdn;
    my $dbh       = $self->db_Main;
    my $timestamp = $argv{timestamp} || $self->timestamp;

    unless ( $self->collect_arp ){
	$logger->debug(sub{"Device::arp_update: $host excluded from ARP collection. Skipping"});
	return;
    }
    if ( $self->is_in_downtime ){
	$logger->debug(sub{"Device::arp_update: $host in downtime. Skipping"});
	return;
    }

    # Fetch from SNMP if necessary
    my $cache = $argv{cache} || $class->_exec_timeout($host, sub{ return $self->get_arp(session=>$argv{session}) });
    
    unless ( keys %$cache ){
	$logger->debug("$host: ARP cache empty");
	return;	
    }
    
    # Measure only db update time
    my $start = time;
    $logger->debug(sub{"$host: Updating ARP cache"});
  
    # Create ArpCache object
    
    my $ac;
    eval {
	$ac = ArpCache->insert({device=>$self->id, tstamp=>$timestamp});
    };
    if ( my $e = $@ ){
	$logger->warn(sprintf("Device %s: Could not insert ArpCache at %s: %s", $self->fqdn, $timestamp, $e));
	return;
    }
	
    $self->_update_macs_from_arp_cache(caches    => [$cache], 
				       timestamp => $timestamp, 
				       atomic    => $argv{atomic},
	);

    $self->_update_ips_from_arp_cache(caches         => [$cache], 
				      timestamp      => $timestamp, 
				      no_update_tree => $argv{no_update_tree},
				      atomic         => $argv{atomic},
	);

    my ($arp_count, @ce_updates);

    foreach my $version ( keys %$cache ){
	foreach my $intid ( keys %{$cache->{$version}} ){
	    foreach my $ip ( keys %{$cache->{$version}{$intid}} ){
		my $mac = $cache->{$version}{$intid}{$ip};
		$arp_count++;
		push @ce_updates, {
		    arpcache  => $ac->id,
		    interface => $intid,
		    ipaddr    => Ipblock->ip2int($ip),
		    physaddr  => $mac,
		};
	    }
	}
    }
    if ( $argv{atomic} ){
	Netdot::Model->do_transaction( sub{ return ArpCacheEntry->fast_insert(list=>\@ce_updates) } );
    }else{
	ArpCacheEntry->fast_insert(list=>\@ce_updates);
    }

    # Set the last_arp timestamp
    $self->update({last_arp=>$timestamp});

    my $end = time;
    $logger->debug(sub{ sprintf("$host: ARP cache updated. %s entries in %s", 
				$arp_count, $self->sec2dhms($end-$start) )});

    return 1;
}

############################################################################
=head2 get_arp - Fetch ARP and IPv6 ND tables

  Arguments:
    session - SNMP session (optional)
  Returns:
    Hashref of hashrefs containing:
      ip version -> interface id -> mac address = ip address
  Examples:
    my $cache = $self->get_arp(%args)
=cut
sub get_arp {
    my ($self, %argv) = @_;
    $self->isa_object_method('get_arp');
    my $host = $self->fqdn;

    unless ( $self->collect_arp ){
	$logger->debug(sub{"Device::get_arp: $host excluded from ARP collection. Skipping"});
	return;
    }
    if ( $self->is_in_downtime ){
	$logger->debug(sub{"Device::get_arp: $host in downtime. Skipping"});
	return;
    }

    # This will hold both ARP and v6 ND caches
    my %cache;

    ### v4 ARP
    my $start = time;
    my $arp_count = 0;
    my $arp_cache = $self->_get_arp_from_snmp(session=>$argv{session});
    foreach ( keys %$arp_cache ){
	$cache{'4'}{$_} = $arp_cache->{$_};
	$arp_count+= scalar(keys %{$arp_cache->{$_}})
    }
    my $end = time;
    $logger->info(sub{ sprintf("$host: ARP cache fetched. %s entries in %s", 
				$arp_count, $self->sec2dhms($end-$start) ) });

    ### v6 ND
    $start = time;
    my $nd_count = 0;
    my $nd_cache  = $self->_get_v6_nd_from_snmp(session=>$argv{session});
    # Here we have to go one level deeper in order to
    # avoid losing the previous entries
    foreach ( keys %$nd_cache ){
	foreach my $ip ( keys %{$nd_cache->{$_}} ){
	    $cache{'6'}{$_}{$ip} = $nd_cache->{$_}->{$ip};
	    $nd_count++;
	}
    }
    $end = time;
    $logger->info(sub{ sprintf("$host: IPv6 ND cache fetched. %s entries in %s", 
				$nd_count, $self->sec2dhms($end-$start) ) });

    return \%cache;
}



#########################################################################
=head2 fwt_update - Update Forwarding Table in DB
    
  Arguments:
    Hash with the following keys:
    session        - SNMP Session (optional)
    fwt            - hash reference with FWT info (optional)
    timestamp      - Time Stamp (optional)
    atomic         - Flag.  Perform atomic updates.
  Returns:
    True if successful
    
  Examples:
    $self->fwt_update();

=cut
sub fwt_update {
    my ($self, %argv) = @_;
    $self->isa_object_method('fwt_update');
    my $class = ref($self);

    my $host      = $self->fqdn;
    my $dbh       = $self->db_Main;
    my $timestamp = $argv{timestamp} || $self->timestamp;
    
    unless ( $self->collect_fwt ){
	$logger->debug(sub{"Device::fwt_update: $host excluded from FWT collection. Skipping"});
	return;
    }
    if ( $self->is_in_downtime ){
	$logger->debug(sub{"Device::fwt_update: $host in downtime. Skipping"});
	return;
    }

    # Fetch from SNMP if necessary
    my $fwt = $argv{fwt} || $class->_exec_timeout($host, sub{ return $self->get_fwt(session=>$argv{session}) } );

    unless ( keys %$fwt ){
	$logger->debug("$host: FWT empty");
	return;	
    }
    
    # Measure only db update time
    my $start = time;

    $logger->debug(sub{"$host: Updating Forwarding Table (FWT)"});
    
    # Create FWTable object
    my $fw;
    eval {
	$fw = FWTable->insert({device  => $self->id,
			       tstamp  => $timestamp});
    };
    if ( my $e = $@ ){
	$logger->warn(sprintf("Device %s: Could not insert FWTable at %s: %s", $self->fqdn, $timestamp, $e));
	return;
    }
    $self->_update_macs_from_fwt(caches    => [$fwt], 
				 timestamp => $timestamp,
				 atomic    => $argv{atomic},
	);
    
    my @fw_updates;
    foreach my $intid ( keys %{$fwt} ){
	foreach my $mac ( keys %{$fwt->{$intid}} ){
	    push @fw_updates, {
		fwtable   => $fw->id,
		interface => $intid,
		physaddr  => $mac,
	    };
	}
    }

    if ( $argv{atomic} ){
	Netdot::Model->do_transaction( sub{ return FWTableEntry->fast_insert(list=>\@fw_updates) } );
    }else{
	FWTableEntry->fast_insert(list=>\@fw_updates);
    }
    
    ##############################################################
    # Set the last_fwt timestamp
    $self->update({last_fwt=>$timestamp});

    my $end = time;
    $logger->debug(sub{ sprintf("$host: FWT updated. %s entries in %s", 
				scalar @fw_updates, $self->sec2dhms($end-$start) )});
    
    return 1;
}


############################################################################
=head2 get_fwt - Fetch forwarding tables

  Arguments:
    session - SNMP session (optional)
  Returns:
    Hashref
  Examples:
    my $fwt = $self->get_fwt(%args)
=cut
sub get_fwt {
    my ($self, %argv) = @_;
    $self->isa_object_method('get_fwt');
    my $class = ref($self);
    my $host = $self->fqdn;
    my $fwt = {};

    unless ( $self->collect_fwt ){
	$logger->debug(sub{"Device::get_fwt: $host excluded from FWT collection. Skipping"});
	return;
    }
    if ( $self->is_in_downtime ){
	$logger->debug(sub{"Device::get_fwt: $host in downtime. Skipping"});
	return;
    }

    my $start     = time;
    my $fwt_count = 0;
    $fwt = $self->_get_fwt_from_snmp(session=>$argv{session});
    map { $fwt_count+= scalar(keys %{$fwt->{$_}}) } keys %$fwt;
    my $end = time;
    $logger->info(sub{ sprintf("$host: FWT fetched. %s entries in %s", 
			       $fwt_count, $self->sec2dhms($end-$start) ) });
   return $fwt;
}


############################################################################
=head2 delete - Delete Device object
    
    We override the insert method for extra functionality:
     - Remove orphaned Resource Records if necessary
     - Remove orphaned Asset records if necessary

  Arguments:
    None
  Returns:
    True if successful

  Examples:
    $device->delete();

=cut
sub delete {
    my ($self) = @_;
    $self->isa_object_method('delete');

    my $asset_id = $self->asset_id->id if $self->asset_id;;
    
    # We don't want to delete dynamic addresses
    if ( my $ips = $self->get_ips ){
	foreach my $ip ( @$ips ) {
	    if ( $ip->status && $ip->status->name eq 'Dynamic' ){
		$ip->update({interface=>undef});
	    }
	}
    }
    
    # If the RR had a RRADDR, it was probably deleted.  
    # Otherwise, we do it here.
    my $rrid = ( $self->name )? $self->name->id : "";
    
    $self->SUPER::delete();
    
    if ( my $rr = RR->retrieve($rrid) ){
	$rr->delete() unless $rr->arecords;
    }
    
    # This trires to avoid deleting an already deleted asset
    # in case one of the modules was pointing to it
    if ( $asset_id && (my $asset = Asset->search(id=>$asset_id)->first) ){
	$asset->delete();
    }
    
    return 1;
}

############################################################################
=head2 short_name - Get/Set name of Device
   
    The device name is actually a pointer to the Resorce Record (RR) table

  Arguments:
    name string (optional)
  Returns:
    Short name of Device (Resource Record Name)
  Examples:
    $device->short_name('switch1');

=cut
sub short_name {
    my ($self, $name) = @_;
    $self->isa_object_method('short_name');
    
    my $rr;
    $self->throw_fatal("Model::Device::short_name: Device id ". $self->id ." has no RR defined") 
	unless ( $rr = $self->name );
    if ( $name ){
	$rr->name($name);
	$rr->update;
    }
    return $rr->name;
}

############################################################################
=head2 product - Get Device Product
   
  Arguments:
    None
  Returns:
    Product object
  Examples:
    my $product_object = $device->product;

=cut
sub product {
    my ($self) = @_;
    $self->isa_object_method('product');

    my $p = Product->search_by_device($self->id)->first;
    return $p
}

############################################################################
=head2 fqdn - Get Fully Qualified Domain Name
   
  Arguments:
    None
  Returns:
    FQDN string
  Examples:
   print $device->fqdn(), "\n";

=cut

sub fqdn {
    my $self = shift;
    $self->isa_object_method('fqdn');
    return $self->name->get_label;
}

############################################################################
=head2 get_label - Overrides label method
   
  Arguments:
    None
  Returns:
    FQDN string
  Examples:
   print $device->get_label(), "\n";

=cut

sub get_label {
    my $self = shift;
    $self->isa_object_method('get_label');
    return $self->fqdn;
}

############################################################################
=head2 is_in_downtime - Is this device within downtime period?

  Arguments:
    None
  Returns:
    True or false
  Examples:
    if ( $device->is_in_downtime ) ...

=cut
sub is_in_downtime {
    my ($self) = @_;

    if ( $self->down_from && $self->down_until && 
	 $self->down_from ne '0000-00-00' && $self->down_until ne '0000-00-00' ){
	my $time1 = $self->sqldate2time($self->down_from);
	my $time2 = $self->sqldate2time($self->down_until);
	my $now = time;
	if ( $time1 < $now && $now < $time2 ){
	    return 1;
	}
    }
    return 0;
}

############################################################################
=head2 update - Update Device in Database
    
    We override the update method for extra functionality:
      - Update 'last_updated' field with current timestamp
      - snmp_managed flag turns off all other snmp access flags

  Arguments:
    Hash ref with Device fields
  Returns:
    See Class::DBI update()
  Example:
    $device->update( \%data );

=cut

sub update {
    my ($self, $argv) = @_;
    
    # Update the timestamp
    $argv->{last_updated} = $self->timestamp;

    if ( exists $argv->{snmp_managed} && !($argv->{snmp_managed}) ){
	# Means it's being set to 0 or undef
	# Turn off other flags
	$argv->{canautoupdate} = 0;
	$argv->{snmp_polling}  = 0;
	$argv->{collect_arp}   = 0;
	$argv->{collect_fwt}   = 0;
    }
    $self->_validate_args($argv);

    return $self->SUPER::update($argv);
}

############################################################################
=head2 update_bgp_peering - Update/Insert BGP Peering information using SNMP info

    
  Arguments:
    Hash with the following keys
    peer - Hashref containing Peer SNMP info:
      address
      asname
      asnumber
      orgname
      bgppeerid
    oldpeerings - Hash ref containing old peering objects
  Returns:
    BGPPeering object or undef if error
  Example:
    foreach my $peer ( keys %{$info->{bgppeer}} ){
	$self->update_bgp_peering(peer        => $info->{bgppeer}->{$peer},
				  oldpeerings => \%oldpeerings);
    }

=cut

sub update_bgp_peering {
    my ($self, %argv) = @_;
    my ($peer, $oldpeerings) = @argv{"peer", "oldpeerings"};
    $self->isa_object_method('update_bgp_peering');

    $self->throw_fatal("Model::Device::update_bgp_peering: Missing required arguments: peer, oldpeerings")
	unless ( $peer && $oldpeerings );
    my $host = $self->fqdn;

    my $p; # bgppeering object

    # Check if we have basic Entity info
    my $entity;
    if ( exists ($peer->{asname}) || 
	 exists ($peer->{orgname})|| 
	 exists ($peer->{asnumber}) ){
	
	my $entityname = $peer->{orgname} || $peer->{asname};
	$entityname .= " ($peer->{asnumber})";
	
	# Check if Entity exists
	#
	if ( $entity = Entity->search(asnumber => $peer->{asnumber})->first ||
	     Entity->search(asname => $peer->{asname})->first               ||
	     Entity->search(name   => $peer->{orgname})->first
	     ){
	    # Update AS stuff
	    $entity->update({asname   => $peer->{asname},
			     asnumber => $peer->{asnumber}});
	}else{
	    # Doesn't exist. Create Entity
	    #
	    # Build Entity info
	    #
	    my %etmp = ( name     => $entityname,
			 asname   => $peer->{asname},
			 asnumber => $peer->{asnumber},
		);
	
	    $logger->info(sprintf("%s: Peer Entity %s not found. Inserting", 
				  $host, $entityname ));
	    
	    $entity = Entity->insert( \%etmp );
	    $logger->info(sprintf("%s: Created Peer Entity %s.", $host, $entityname));
	}
	
	# Make sure Entity has role "peer"
	if ( my $type = (EntityType->search(name => "Peer"))[0] ){
	    my %eroletmp = ( entity => $entity, type => $type );
	    my $erole;
	    if ( $erole = EntityRole->search(%eroletmp)->first ){
		$logger->debug(sub{ sprintf("%s: Entity %s already has 'Peer' role", 
					    $host, $entityname )});
	    }else{
		EntityRole->insert(\%eroletmp);
		$logger->info(sprintf("%s: Added 'Peer' role to Entity %s", 
				      $host, $entityname ));
	    }
	}
	
    }else{
	$logger->warn( sprintf("%s: Missing peer info. Cannot associate peering %s with an entity", 
			       $host, $peer->{address}) );
    }
    $entity ||= 0;
    
    # Create a hash with the peering's info for update or insert
    my %pstate = (device      => $self,
		  entity      => $entity,
		  bgppeerid   => $peer->{bgppeerid},
		  bgppeeraddr => $peer->{address});
	
    # Check if peering exists
    foreach my $peerid ( keys %{ $oldpeerings } ){

	my $oldpeer = $oldpeerings->{$peerid};
	if ( $oldpeer->bgppeeraddr eq $peer->{address} ){
	    
	    # Peering Exists.  
	    $p = $oldpeer;
	    
	    # Delete from list of old peerings
	    delete $oldpeerings->{$peerid};
	    last;
	}
    }
    if ( $p ){
	# Update in case anything has changed
	my $r = $p->update(\%pstate);
	$logger->debug(sub{ sprintf("%s: Updated Peering with: %s. ", $host, $entity->name)}) if $r;
	
    }else{
	# Peering Doesn't exist.  Create.
	# 
	$pstate{monitored} = 1;
	$p = BGPPeering->insert(\%pstate);
	my $peer_label = $entity ? $entity->name : $peer->address;
	$logger->info(sprintf("%s: Inserted new Peering with: %s. ", $host, $peer_label));
    }
    return $p;
}


############################################################################
=head2 snmp_update - Update Devices using SNMP information


  Arguments:
    Hash with the following keys:
    do_info        Update device info (default)
    do_fwt         Update forwarding tables
    do_arp         Update ARP cache
    info           Hashref with device info (optional)
    communities    Arrayref of SNMP Community strings
    version        SNMP Version [1|2|3]
    timeout        SNMP Timeout
    retries        SNMP Retries
    session        SNMP Session
    add_subnets    Flag. When discovering routers, add subnets to database if they do not exist
    subs_inherit   Flag. When adding subnets, have them inherit information from the Device
    bgp_peers      Flag. When discovering routers, update bgp_peers
    pretend        Flag. Do not commit changes to the database
    timestamp      Time Stamp (optional)
    no_update_tree Flag. Do not update IP tree.
    atomic         Flag. Perform atomic updates.
    device_is_new  Flag. Specifies that device was just created.

  Returns:
    Updated Device object

  Example:
    my $device = $device->snmp_update(do_info=>1, do_fwt=>1);

=cut

sub snmp_update {
    my ($self, %argv) = @_;
    $self->isa_object_method('snmp_update');
    my $class = ref($self);
    unless ( $argv{do_info} || $argv{do_fwt} || $argv{do_arp} ){
	$argv{do_info} = 1;
    }
    my $atomic = defined $argv{atomic} ? $argv{atomic} : $self->config->get('ATOMIC_DEVICE_UPDATES');

    my $host = $self->fqdn;
    my $timestamp = $argv{timestamp} || $self->timestamp;

    my $sinfo = $argv{session};
    unless ( $argv{info} || $sinfo ){
	$sinfo = $self->_get_snmp_session(communities => $argv{communities},
					  version     => $argv{version},
					  timeout     => $argv{timeout},
					  retries     => $argv{retries},
					  sec_name    => $argv{sec_name},
					  sec_level   => $argv{sec_level},
					  auth_proto  => $argv{auth_proto},
					  auth_pass   => $argv{auth_pass},
					  priv_proto  => $argv{priv_proto},
					  priv_pass   => $argv{priv_pass},
	    );
    }
    
    # Re-bless into appropriate sub-class if needed
    my %r_args;
    if ( $sinfo ){
	$r_args{sclass}       = $sinfo->class;
	$r_args{sysobjectid}  = $sinfo->id;
    }elsif ( $argv{info} ){
	$r_args{sclass}     ||= $argv{info}->{_sclass};
	$r_args{sysobjectid}  = $argv{info}->{sysobjectid};
    }
    $self->_netdot_rebless(%r_args);

    if ( $argv{do_info} ){
	my $info = $argv{info} || 
	    $class->_exec_timeout($host, sub{ return $self->get_snmp_info(session   => $sinfo,
									  bgp_peers => $argv{bgp_peers}) });

	if ( $atomic && !$argv{pretend} ){
	    Netdot::Model->do_transaction( sub{ return $self->info_update(add_subnets   => $argv{add_subnets},
									  subs_inherit  => $argv{subs_inherit},
									  bgp_peers     => $argv{bgp_peers},
									  session       => $sinfo,
									  info          => $info,
									  device_is_new => $argv{device_is_new},
						    ) } );
	}else{
	    $self->info_update(add_subnets   => $argv{add_subnets},
			       subs_inherit  => $argv{subs_inherit},
			       bgp_peers     => $argv{bgp_peers},
			       pretend       => $argv{pretend},
			       session       => $sinfo,
			       info          => $info,
			       device_is_new => $argv{device_is_new},
		);
	}
    }
    if ( $argv{do_fwt} ){
	if ( $self->collect_fwt ){
	    $self->fwt_update(session   => $sinfo, 
			      timestamp => $timestamp,
			      atomic    => $atomic,
		);
	}else{
	    $logger->debug(sub{"Device::snmp_update: $host excluded from FWT collection. Skipping"});
	    return;
	}
    }
    if ( $argv{do_arp} ){
	if ( $self->has_layer(3) && $self->collect_arp ){
	    $self->arp_update(session        => $sinfo, 
			      timestamp      => $timestamp,
			      no_update_tree => $argv{no_update_tree},
			      atomic         => $atomic,
		);
	}else{
	    $logger->debug(sub{"Device::snmp_update: $host excluded from ARP collection. Skipping"});
	    return;
	}
    }
    $logger->info("Device::snmp_update: $host: Finished updating");
}


############################################################################
=head2 info_update - Update Device in Database using SNMP info

    Updates an existing Device based on information gathered via SNMP.  
    This is exclusively an object method.

  Arguments:
    Hash with the following keys:
    session       SNMP session (optional)
    info          Hashref with Device SNMP information. 
                  If not passed, this method will try to get it.
    communities   Arrayref of SNMP Community strings
    version       SNMP Version [1|2|3]
    timeout       SNMP Timeout
    retries       SNMP Retries
    sec_name      SNMP Security Name
    sec_level     SNMP Security Level
    auth_proto    SNMP Authentication Protocol
    auth_pass     SNMP Auth Key
    priv_proto    SNMP Privacy Protocol
    priv_pass     SNMP Privacy Key
    add_subnets   Flag. When discovering routers, add subnets to database if they do not exist
    subs_inherit  Flag. When adding subnets, have them inherit information from the Device
    bgp_peers     Flag. When discovering routers, update bgp_peers
    pretend       Flag. Do not commit changes to the database
    device_is_new Flag. Specifies that device was just created.

  Returns:
    Updated Device object

  Example:
    my $device = $device->info_update();

=cut
sub info_update {
    my ($self, %argv) = @_;
    $self->isa_object_method('info_update');
    
    my $class = ref $self;
    my $start = time;
    my $dbh = $class->db_Main;
    my $sql = "SELECT id, dp_remote_id, dp_remote_ip, dp_remote_port, dp_remote_type FROM interface WHERE device = $self";
    my $before_stmt = $dbh->prepare($sql);
    my $after_stmt = $dbh->prepare($sql);
    #running this sql query so we can compare the interfaces on this device before the update, with the interfaces
    #after the update, so we'll know which links to update in the topography graph
    $before_stmt->execute();
    
    # Show full name in output
    my $host = $self->fqdn;

    my $info = $argv{info};
    unless ( $info ){
	# Get SNMP info
	if ( $argv{session} ){
	    $info = $class->_exec_timeout($host, 
					  sub{ return $self->get_snmp_info(bgp_peers => $argv{bgp_peers},
									   session   => $argv{session},
						   ) });
	    
	}else{
	    my $version = $argv{snmp_version} || $self->snmp_version 
		|| $self->config->get('DEFAULT_SNMPVERSION');
	    
	    my $timeout     = $argv{timeout}     || $self->config->get('DEFAULT_SNMPTIMEOUT');
	    my $retries     = $argv{retries}     || $self->config->get('DEFAULT_SNMPRETRIES');
	    my $communities = $argv{communities} || [$self->community]        || $self->config->get('DEFAULT_SNMPCOMMUNITIES');
	    my $sec_name    = $argv{sec_name}    || $self->snmp_securityname  || $self->config->get('DEFAULT_SNMP_SECNAME');
	    my $sec_level   = $argv{sec_level}   || $self->snmp_securitylevel || $self->config->get('DEFAULT_SNMP_SECLEVEL');
	    my $auth_proto  = $argv{auth_proto}  || $self->snmp_authprotocol  || $self->config->get('DEFAULT_SNMP_AUTHPROTO');
	    my $auth_pass   = $argv{auth_pass}   || $self->snmp_authkey       || $self->config->get('DEFAULT_SNMP_AUTHPASS');
	    my $priv_proto  = $argv{priv_proto}  || $self->snmp_privprotocol  || $self->config->get('DEFAULT_SNMP_PRIVPROTO');
	    my $priv_pass   = $argv{priv_pass}   || $self->snmp_privkey       || $self->config->get('DEFAULT_SNMP_PRIVPASS');
	    $info = $class->_exec_timeout($host, 
					  sub{ return $self->get_snmp_info(communities => $communities, 
									   version     => $version,
									   timeout     => $timeout,
									   retries     => $retries,
									   sec_name    => $sec_name,
									   sec_level   => $sec_level,
									   auth_proto  => $auth_proto,
									   auth_pass   => $auth_pass,
									   priv_proto  => $priv_proto,
									   priv_pass   => $priv_pass,
									   bgp_peers   => $argv{bgp_peers},
						   ) });
	}
    }
    unless ( $info ){
	$logger->error("$host: No SNMP info received");
	return;	
    }
    unless ( ref($info) eq 'HASH' ){
	$self->throw_fatal("Model::Device::info_update: Invalid SNMP data structure");
    }
    
    # Pretend works by turning off autocommit in the DB handle and rolling back
    # all changes at the end
    if ( $argv{pretend} ){
        $logger->info("$host: Performing a dry-run");
        unless ( Netdot::Model->db_auto_commit(0) == 0 ){
            $self->throw_fatal("Model::Device::info_update: Unable to set AutoCommit off");
        }
    }
    
    # Data that will be passed to the update method
    my %devtmp;

    ##############################################################
    # Fill in some basic device info
    foreach my $field ( qw( community snmp_version layers ipforwarding sysname 
                            sysdescription syslocation os collect_arp collect_fwt ) ){
	$devtmp{$field} = $info->{$field} if exists $info->{$field};
    }
    
    ##############################################################
    if ( my $ipb = $self->_assign_snmp_target($info) ){
	$devtmp{snmp_target} = $ipb;
    }

    ##############################################################
    # Asset
    
    my %asset_args = (
	serial_number => $info->{serial_number},
	physaddr      => $self->_assign_base_mac($info) || undef,
	product_id    => $self->_assign_product($info)  || undef,
	);
    
    # This is an OR (notice the arrayref)
    my @where;
    push(@where, { physaddr      => $asset_args{physaddr} }) 
	if $asset_args{physaddr};
    push(@where, { serial_number => $asset_args{serial_number} }) 
	if $asset_args{serial_number};
    my $asset = Asset->search_where(\@where)->first if @where;
    if ( $asset ){
	# Make sure that the data is complete with the latest info we got
	$asset->update(\%asset_args);
    }else{
	eval {
	    $asset = Asset->insert(\%asset_args);
	};
	if ( my $e = $@ ){
	    # Probably not enough asset info. Don't break execution here
	    $logger->debug(sub{"$host: problem inserting asset: $e" });
	}
    }
    $devtmp{asset_id} = $asset->id if $asset;
    
    ##############################################################
<<<<<<< HEAD
    if ( $asset && $asset->product_id && $argv{device_is_new} ){
	$devtmp{monitored} = $self->_assign_device_monitored($asset->product_id);
=======
    if ( $devtmp{product} && $argv{device_is_new} ){
	my $val = $self->_assign_device_monitored($devtmp{product});
	$devtmp{monitored}    = $val;
	$devtmp{snmp_polling} = $val;
>>>>>>> 7ff12820
    }

    ##############################################################
    if ( $argv{device_is_new} && (my $g = $self->_assign_monitor_config_group($info)) ){
	$devtmp{monitor_config}       = 1;
	$devtmp{monitor_config_group} = $g;
    }

    ##############################################################
    # Spanning Tree
    $self->_update_stp_info($info, \%devtmp);
    
    ##############################################################
    $self->_update_modules($info->{module});

    ##############################################
    $self->_update_interfaces(info            => $info, 
			      add_subnets     => $argv{add_subnets}, 
			      subs_inherit    => $argv{subs_inherit},
			      overwrite_descr => ($info->{ipforwarding})? 1 : 0,
	);
    
    ###############################################################
    # Update BGP info
    #
    my $update_bgp = defined($argv{bgp_peers}) ? 
	$argv{bgp_peers} : $self->config->get('ADD_BGP_PEERS');
    
    if ( $update_bgp ){
	$self->_update_bgp_info($info, \%devtmp);
    }

    ##############################################################
    # Update Device object
    $self->update(\%devtmp);
    
    my $end = time;
    $logger->debug(sub{ sprintf("%s: SNMP update completed in %s", 
				$host, $self->sec2dhms($end-$start))});

    if ( $argv{pretend} ){
	$logger->debug(sub{"$host: Rolling back changes"});
	eval {
	    $self->dbi_rollback;
	};
	if ( my $e = $@ ){
	    $self->throw_fatal("Model::Device::info_update: Rollback Failed!: $e");
	}
	$logger->debug(sub{"Model::Device::info_update: Turning AutoCommit back on"});
	unless ( Netdot::Model->db_auto_commit(1) == 1 ){
	    $self->throw_fatal("Model::Device::info_update: Unable to set AutoCommit on");
	}
    }


    #now that the updates have been done, lets take the "after" shot
    $after_stmt->execute();

    my @interfaces_to_check = ();
    #lets build two hashes to store before and after information in, the key of the hash will be the interface
    #id, the value will be a concatenation of all the data
    my %before_hash;
    my %after_hash;
    while( my @row = $before_stmt->fetchrow_array() ){
	my $i;
	for ($i=1; $i<5; $i++){
	    $row[$i] ||= 0; # Avoid warnings about concatenation of uninitialized values
	}
	$before_hash{$row[0]} = $row[1].$row[2].$row[3].$row[4];
    }
    while( my @row = $after_stmt->fetchrow_array() ){
	my $i;
	for ($i=1; $i<5; $i++){
	    $row[$i] ||= 0; # Avoid warnings about concatenation of uninitialized values
	}
        $after_hash{$row[0]} = $row[1].$row[2].$row[3].$row[4];
    }

    #we will have to loop through each hash, since before_hash might have some keys that after_hash doesn't, and visa versa
    #these checking operations should be very efficient however
    foreach( keys %before_hash ){
        if ( exists $before_hash{$_} && exists $after_hash{$_} && $before_hash{$_} ne $after_hash{$_} ){
            push(@interfaces_to_check, $_);
        }
    }
    foreach( keys %after_hash ){
        if ( exists $before_hash{$_} && exists $after_hash{$_} && $before_hash{$_} ne $after_hash{$_} ){
            push(@interfaces_to_check, $_);
        }
    }
    #now we'll put our findings in a hash to pass to Topology->discover.  We want to exclude all protocols except dp
    #print "So we're going to look at @interfaces_to_check <br/>";
    my %topo_argv = ();
    if( ( scalar @interfaces_to_check) && !$argv{pretend} ){
    	$topo_argv{'interfaces'} = (\@interfaces_to_check);
    	$topo_argv{'exclude_stp'} = 1;
    	$topo_argv{'exclude_fdb'} = 1;
    	$topo_argv{'exclude_p2p'} = 1;
    	Netdot::Topology->discover(%topo_argv);
    }	
    

    return $self;
}

############################################################################
=head2 add_ip - Add an IP address (assumes only one interface)
   
  Arguments:
    IP address in dotted-quad notation
  Returns:
    Ipblock object
  Examples:
    $device->add_ip('10.0.0.1');

=cut
sub add_ip {
    my ($self, $address) = @_;
    $self->isa_object_method('add_ip');
    my $int = $self->interfaces->first;
    my $n = Ipblock->insert({address=>$address, interface=>$int, status=>'Static'});
    return $n;
}
############################################################################
=head2 get_ips - Get all IP addresses from a device
   
  Arguments:
    Hash with the following keys:
       sort_by  [address|interface]
  Returns:
    Arrayref of Ipblock objects
  Examples:
    print $_->address, "\n" foreach $device->get_ips( sort_by => 'address' );

=cut
sub get_ips {
    my ($self, %argv) = @_;
    $self->isa_object_method('get_ips');
    
    $argv{sort_by} ||= "address";
    
    my @ips;
    if ( $argv{sort_by} eq "address" ){
	@ips = Ipblock->search_devipsbyaddr($self->id);
    }elsif ( $argv{sort_by} eq "interface" ){
	@ips = Ipblock->search_devipsbyint($self->id);
    }else{
	$self->throw_fatal("Model::Device::get_ips: Invalid sort criteria: $argv{sort_by}");
    }
    return \@ips;
}

############################################################################
=head2 get_neighbors - Get all Interface neighbors

  Arguments:
    None
  Returns:
    Hash ref with key = local int id, value = remote int id
  Examples:
    my $neighbors = $device->get_neighbors();
=cut
sub get_neighbors {
    my ($self, $devs) = @_;
    $self->isa_object_method('get_neighbors');

    my %res;
    foreach my $int ( $self->interfaces ){
	my $n = $int->neighbor();
	$res{$int->id} = $n if $n;
    }
    return \%res;
}

############################################################################
=head2 get_circuits - Get all Interface circuits

  Arguments:
    None
  Returns:
    Array of circuit objects
  Examples:
    my @circuits = $device->get_circuits();
=cut
sub get_circuits {
    my ($self) = @_;
    $self->isa_object_method('get_circuits');

    my @res;
    foreach my $int ( $self->interfaces ){
	my $c = $int->circuit();
	push @res, $c if ( $c );
    }
    return @res if @res;
    return;
}

############################################################################
=head2 remove_neighbors - Remove neighbors from all interfaces
   
  Arguments:
    None
  Returns:
    True
  Examples:
    $device->remove_neighbors();
=cut
sub remove_neighbors {
    my ($self) = @_;
    foreach my $int ( $self->interfaces ){
	$int->remove_neighbor();
    }
}

############################################################################
=head2 get_subnets  - Get all the subnets in which this device has any addresses
   
  Arguments:
    None
  Returns:
    hashref of Ipblock objects, keyed by id
  Examples:
    my %s = $device->get_subnets();
    print $s{$_}->address, "\n" foreach keys %s;

=cut
sub get_subnets {
    my $self = shift;
    $self->isa_object_method('get_subnets');
    
    my %subnets;
    foreach my $ip ( @{ $self->get_ips() } ){
	my $subnet;
	if ( ($subnet = $ip->parent) 
	     && $subnet->status 
	     && $subnet->status->name eq "Subnet" ){
	    $subnets{$subnet->id} = $subnet;
	}
    }
    return \%subnets;
}

############################################################################
=head2 add_interfaces - Manually add a number of interfaces to an existing device

    The new interfaces will be added with numbers starting after the highest existing 
    interface number

  Arguments:
    Number of interfaces
  Returns:
    Arrayref of new interface objects
  Examples:
    $device->add_interfaces(2);

=cut

sub add_interfaces {
    my ($self, $num) = @_;
    $self->isa_object_method('add_interfaces');

    unless ( $num > 0 ){
	$self->throw_user("Invalid number of Interfaces to add: $num");
    }
    # Determine highest numbered interface in this device
    my @ints;
    my $start;
    my $ints = $self->ints_by_number;
    if ( defined $ints && scalar @$ints ){
 	my $lastidx = @$ints - 1;
	$start = int ( $ints->[$lastidx]->number );
    }else{
	$start = 0;
    }
    my %tmp = ( device => $self->id, number => $start );
    my $i;
    my @newints;
    for ( $i = 0; $i < $num; $i++ ){
	$tmp{number}++;
	push @newints, Interface->insert( \%tmp );
    }
    return \@newints;
}

############################################################################
=head2 ints_by_number - Retrieve interfaces from a Device and sort by number.  

    The number field can actually contain alpha characters. If so, 
    sort alphanumerically, removing any non-alpha characters.  Otherwise,
    sort numerically.
    
  Arguments:  
    None
  Returns:    
    Sorted arrayref of interface objects
  Examples:
    print $_->number, "\n" foreach @{ $device->ints_by_number() };

=cut

sub ints_by_number {
    my $self = shift;
    $self->isa_object_method('ints_by_number');

    my @ifs = $self->interfaces();

    my ($nondigit, $letters);
    for ( @ifs ) { 
	if ($_->number =~ /\D/){ 
	    $nondigit = 1;  
	    if ($_->number =~ /[A-Za-z]/){ 
		$letters = 1;  
	    }
	}
    }

    if ( $nondigit ){
	    my @tmp;
	    foreach my $if ( @ifs ){
		my $num = $if->number;
		$num =~ s/\W+//g;
		push @tmp, [$num, $if];
	    }
	if ( $letters ){
	    @ifs = map { $_->[1] } sort { $a->[0] cmp $b->[0] } @tmp;	    
	}else{
	    @ifs = map { $_->[1] } sort { $a->[0] <=> $b->[0] } @tmp;
	}
    }else{
	@ifs = sort { $a->number <=> $b->number } @ifs;
    }

    return \@ifs;
}

############################################################################
=head2 ints_by_name - Retrieve interfaces from a Device and sort by name.  

    This method deals with the problem of sorting Interface names that contain numbers.
    Simple alphabetical sorting does not yield useful results.

  Arguments:  
    None
  Returns:    
    Sorted arrayref of interface objects
  Exampless:

=cut

sub ints_by_name {
    my $self = shift;
    $self->isa_object_method('ints_by_name');

    my @ifs = $self->interfaces;
    
    # The following was borrowed from Netviewer
    # and was slightly modified to handle Netdot Interface objects.
    # Yes. It is ugly.
    @ifs = ( map { $_->[0] } sort { 
	       $a->[1] cmp $b->[1]
	    || $a->[2] <=> $b->[2]
	    || $a->[3] <=> $b->[3]
	    || $a->[4] <=> $b->[4]
	    || $a->[5] <=> $b->[5]
	    || $a->[6] <=> $b->[6]
	    || $a->[7] <=> $b->[7]
	    || $a->[8] <=> $b->[8]
	    || $a->[0]->name cmp $b->[0]->name }  
	     map{ [ $_, $_->name =~ /^(\D+)\d/, 
		    ( split( /\D+/, $_->name ))[0,1,2,3,4,5,6,7,8] ] } @ifs);
    
    return \@ifs;
}

############################################################################
=head2 ints_by_speed - Retrieve interfaces from a Device and sort by speed.  

  Arguments:  
    None
  Returns:    
    Sorted array of interface objects

=cut

sub ints_by_speed {
    my $self = shift;
    $self->isa_object_method('ints_by_speed');

    my @ifs = Interface->search( device => $self->id, {order_by => 'speed'});
    
    return \@ifs;
}

############################################################################
=head2 interfaces_by_vlan - Retrieve interfaces from a Device and sort by vlan ID

Arguments:  None
Returns:    Sorted arrayref of interface objects

Note: If the interface has/belongs to more than one vlan, sort function will only
use one of the values.

=cut

sub ints_by_vlan {
    my $self = shift;
    $self->isa_object_method('ints_by_vlan');

    my @ifs = $self->interfaces();
    my @tmp = map { [ ($_->vlans) ? ($_->vlans)[0]->vlan->vid : 0, $_] } @ifs;
    @ifs = map { $_->[1] } sort { $a->[0] <=> $b->[0] } @tmp;

    return \@ifs;
}

############################################################################
=head2 ints_by_jack - Retrieve interfaces from a Device and sort by Jack id

Arguments:  None
Returns:    Sorted arrayref of interface objects

=cut

sub ints_by_jack {
    my ( $self ) = @_;

    $self->isa_object_method('ints_by_jack');
    
    my @ifs = $self->interfaces();

    my @tmp = map { [ ($_->jack) ? $_->jack->jackid : 0, $_] } @ifs;
    @ifs = map { $_->[1] } sort { $a->[0] cmp $b->[0] } @tmp;

    return \@ifs;
}

############################################################################
=head2 ints_by_descr - Retrieve interfaces from a Device and sort by description

Arguments:  None
Returns:    Sorted arrayref of interface objects

=cut

sub ints_by_descr {
    my ( $self, $o ) = @_;
    $self->isa_object_method('ints_by_descr');

    my @ifs = Interface->search( device => $self->id, {order_by => 'description'});

    return \@ifs;
}

############################################################################
=head2 ints_by_monitored - Retrieve interfaces from a Device and sort by 'monitored' field

Arguments:  None
Returns:    Sorted arrayref of interface objects

=cut

sub ints_by_monitored {
    my ( $self, $o ) = @_;
    $self->isa_object_method('ints_by_monitored');

    my @ifs = Interface->search( device => $self->id, {order_by => 'monitored DESC'});

    return \@ifs;
}

############################################################################
=head2 ints_by_status - Retrieve interfaces from a Device and sort by 'status' field

Arguments:  None
Returns:    Sorted arrayref of interface objects

=cut

sub ints_by_status {
    my ( $self, $o ) = @_;
    $self->isa_object_method('ints_by_status');

    my @ifs = Interface->search( device => $self->id, {order_by => 'oper_status'});

    return \@ifs;
}

############################################################################
=head2 ints_by_snmp - Retrieve interfaces from a Device and sort by 'snmp_managed' field

Arguments:  None
Returns:    Sorted arrayref of interface objects

=cut

sub ints_by_snmp {
    my ( $self, $o ) = @_;
    $self->isa_object_method('ints_by_snmp');

    my @ifs = Interface->search( device => $self->id, {order_by => 'snmp_managed DESC'});

    return \@ifs;
}

############################################################################
=head2 interfaces_by - Retrieve sorted list of interfaces from a Device

    This will call different methods depending on the sort field specified

  Arguments:
    Hash with the following keys:
      sort_by  [number|name|speed|vlan|jack|descr|monitored|snmp]
  Returns:    
    Sorted arrayref of interface objects
  Examples:
    print $_->name, "\n" foreach $device->interfaces_by('name');
    
=cut

sub interfaces_by {
    my ( $self, $sort ) = @_;
    $self->isa_object_method('interfaces_by');

    $sort ||= "number";

    if ( $sort eq "number" ){
	return $self->ints_by_number;
    }elsif ( $sort eq "name" ){
	return $self->ints_by_name;
    }elsif( $sort eq "speed" ){
	return $self->ints_by_speed;
    }elsif( $sort eq "vlan" ){
	return $self->ints_by_vlan;
    }elsif( $sort eq "jack" ){
	return $self->ints_by_jack;
    }elsif( $sort eq "descr"){
	return $self->ints_by_descr;
    }elsif( $sort eq "monitored"){
	return $self->ints_by_monitored;
    }elsif( $sort eq "snmp"){
	return $self->ints_by_snmp;
    }elsif( $sort eq "oper_status"){
	return $self->ints_by_status;
    }else{
	$self->throw_fatal("Model::Device::interfaces_by: Unknown sort field: $sort");
    }
}

############################################################################
=head2 bgppeers_by_ip - Sort by remote IP

  Arguments:  
    Array ref of BGPPeering objects
  Returns:    
    Sorted arrayref of BGPPeering objects
=cut
sub bgppeers_by_ip {
    my ( $self, $peers ) = @_;
    $self->isa_object_method('bgppeers_by_ip');

    my @peers = map { $_->[1] } 
    sort  { pack("C4"=>$a->[0] =~ /(\d+)\.(\d+)\.(\d+)\.(\d+)/) 
		cmp pack("C4"=>$b->[0] =~ /(\d+)\.(\d+)\.(\d+)\.(\d+)/); }  
    map { [$_->bgppeeraddr, $_] } @$peers ;
    
    return unless scalar @peers;
    return \@peers;
}

############################################################################
=head2 bgppeers_by_id - Sort by BGP ID

  Arguments:  
    Array ref of BGPPeering objects
  Returns:    
    Sorted arrayref of BGPPeering objects

=cut
sub bgppeers_by_id {
    my ( $self, $peers ) = @_;
    $self->isa_object_method('bgppeers_by_id');

    my @peers = map { $_->[1] } 
    sort  { pack("C4"=>$a->[0] =~ /(\d+)\.(\d+)\.(\d+)\.(\d+)/) 
		cmp pack("C4"=>$b->[0] =~ /(\d+)\.(\d+)\.(\d+)\.(\d+)/); }  
    map { [$_->bgppeerid, $_] } @$peers ;
    
    return unless scalar @peers;
    return \@peers;
}

############################################################################
=head2 bgppeers_by_entity - Sort by Entity name, AS number or AS Name

  Arguments:  
    Array ref of BGPPeering objects, 
    Entity table field to sort by [name*|asnumber|asname]
  Returns:    
    Sorted array of BGPPeering objects

=cut
sub bgppeers_by_entity {
    my ( $self, $peers, $sort ) = @_;
    $self->isa_object_method('bgppeers_by_id');

    $sort ||= "name";
    unless ( $sort =~ /name|asnumber|asname/ ){
	$self->throw_fatal("Model::Device::bgppeers_by_entity: Invalid Entity field: $sort");
    }
    my $sortsub = ($sort eq "asnumber") ? 
	sub{$a->entity->$sort <=> $b->entity->$sort} :
	sub{$a->entity->$sort cmp $b->entity->$sort};
    my @peers = sort $sortsub @$peers;
    
    return unless scalar @peers;
    return \@peers;
}


############################################################################
=head2 get_bgp_peers - Retrieve BGP peers that match certain criteria and sort them

    This overrides the method auto-generated by Class::DBI

 Arguments:  
    Hash with the following keys:
    entity    <string>  Return peers whose entity name matches <string>
    id        <integer> Return peers whose ID matches <integer>
    ip        <address> Return peers whose Remote IP matches <address>
    as        <integer> Return peers whose AS matches <integer>
    type      <string>  Return peers of type [internal|external|all*]
    sort      <string>  Sort by [entity*|asnumber|asname|id|ip]

    (*) default

  Returns:    
    Sorted arrayref of BGPPeering objects
  Examples:
    print $_->entity->name, "\n" foreach @{ $device->get_bgp_peers() };

=cut
sub get_bgp_peers {
    my ( $self, %argv ) = @_;
    $self->isa_object_method('get_bgp_peers');

    $argv{type} ||= "all";
    $argv{sort} ||= "entity";
    my @peers;
    if ( $argv{entity} ){
	@peers = grep { $_->entity->name eq $argv{entity} } $self->bgppeers;
    }elsif ( $argv{id} ){
	@peers = grep { $_->bgppeerid eq $argv{id} } $self->bgppeers;	
    }elsif ( $argv{ip} ){
	@peers = grep { $_->bgppeeraddr eq $argv{id} } $self->bgppeers;	
    }elsif ( $argv{as} ){
	@peers = grep { $_->asnumber eq $argv{as} } $self->bgppeers;	
    }elsif ( $argv{type} ){
	if ( $argv{type} eq "internal" ){
	    @peers = grep { $_->entity->asnumber == $self->bgplocalas } $self->bgppeers;
	}elsif ( $argv{type} eq "external" ){
	    @peers = grep { $_->entity->asnumber != $self->bgplocalas } $self->bgppeers;
	}elsif ( $argv{type} eq "all" ){
	    @peers = $self->bgppeers();
	}else{
	    $self->throw_fatal("Model::Device::get_bgp_peers: Invalid type: $argv{type}");
	}
    }elsif ( ! $argv{sort} ){
	$self->throw_fatal("Model::Device::get_bgp_peers: Missing or invalid search criteria");
    }
    if ( $argv{sort} =~ /entity|asnumber|asname/ ){
	$argv{sort} =~ s/entity/name/;
	return $self->bgppeers_by_entity(\@peers, $argv{sort});
    }elsif( $argv{sort} eq "ip" ){
	return $self->bgppeers_by_ip(\@peers);
    }elsif( $argv{sort} eq "id" ){
	return $self->bgppeers_by_id(\@peers);
    }else{
	$self->throw_fatal("Model::Device::get_bgp_peers: Invalid sort argument: $argv{sort}");
    }
    
    return \@peers if scalar @peers;
    return;
}

###################################################################################################
=head2 set_overwrite_if_descr - Set the overwrite_description flag in all interfaces of this device

    This flag controls whether the ifAlias value returned from the Device should
    overwrite the value of the Interface description field in the database.  
    Some devices return a null string, which would erase any user-entered descriptions in Netdot.
    This method sets that value of this flag for each interface in the device.

  Arguments:  
    0 or 1 (true or false)
  Returns:    
    True if successful
  Example:
    $device->set_overwrite_if_descr(1);
$logger->info
=cut
sub set_overwrite_if_descr {
    my ($self, $value) = @_;
    $self->isa_object_method("set_overwrite_if_descr");
    
    $self->throw_fatal("Model::Device::set_overwrite_if_descr: Invalid value: $value.  Should be 0|1")
	unless ( $value =~ /^0|1$/ );

    foreach my $int ( $self->interfaces ){
	$int->update({overwrite_descr=>$value});
    }
    
    return 1;
}

###################################################################################################
=head2 set_interfaces_auto_dns - Sets auto_dns flag on all IP interfaces of this device

  Arguments:  
    0 or 1 (true or false)
  Returns:    
    True if successful
  Example:
    $device->set_interfaces_auto_dns(1);
$logger->info
=cut
sub set_interfaces_auto_dns {
    my ($self, $value) = @_;
    $self->isa_object_method("set_interfaces_auto_dns");
    
    $self->throw_fatal("Model::Device::set_interfaces_auto_dns: Invalid value: $value. Should be 0|1")
	unless ( $value =~ /^0|1$/ );

    foreach my $int ( $self->interfaces ){
	# Ony interfaces with IP addresses
	next unless $int->ips;
	$int->update({auto_dns=>$value});
    }
    
    return 1;
}


#####################################################################
#
# Private methods
#
#####################################################################

############################################################################
# Validate arguments to insert and update
# 
#   Arguments:
#     hash reference with field/value pairs for Device
#   Returns:
#     True or throws exceptions
#
sub _validate_args {
    my ($proto, $args) = @_;
    my ($self, $class);
    if ( $class = ref $proto ){
	$self = $proto;
    }else{
	$class = $proto;
    }
    
    # We need a name always
    $args->{name} ||= $self->name if ( defined $self );
    unless ( $args->{name} ){
	$class->throw_user("Name cannot be null");
    }
    
    # SNMP Version
    if ( defined $args->{snmp_version} ){
	if ( $args->{snmp_version} !~ /^1|2|3$/ ){
	    $class->throw_user("Invalid SNMP version.  It must be either 1, 2 or 3");
	}
    }

    # Asset
    if ( $args->{asset_id} && (my $asset = Asset->retrieve(int($args->{asset_id}))) ){
	# is there a device associated with this asset we're given?
	if ( my $otherdev = $asset->devices->first ){
	    if ( defined $self ){
		if ( $self->id != $otherdev->id ){
		    my $msg = sprintf("%s: Existing device: %s uses S/N %s, MAC %s", 
				      $self->fqdn, $asset->serial_number, $asset->physaddr, 
				      $otherdev->fqdn);
		    if ( Netdot->config->get('ENFORCE_DEVICE_UNIQUENESS') ){
			$self->throw_user($msg); 
		    }else{
			$logger->warn($msg);
		    }
		}
	    }else{
		my $msg = sprintf("Existing device: %s uses S/N %s, MAC %s ",
				  $asset->serial_number, $asset->physaddr, $otherdev->fqdn);
		if ( Netdot->config->get('ENFORCE_DEVICE_UNIQUENESS') ){
		    $class->throw_user($msg);
		}else{
		    $logger->warn($msg);
		}
	    }
	}
    }
    
    return 1;
}

########################################################################################
# _layer_active - Determine if a particular layer is active in the layers bit string
#    
#
#   Arguments:
#     layers bit string
#     layer number
#   Returns:
#     True/False
#
#   Examples:
#     $class->_layer_active(2);
#
sub _layer_active {
    my ($class, $layers, $layer) = @_;
    $class->isa_class_method('_layer_active');
    
    $class->throw_fatal("Model::Device::_layer_active: Missing required arguments: layers && layer")
	unless ( $layers && $layer );
    
    return substr($layers,8-$layer, 1);
}

# ############################################################################
# _get_snmp_session - Establish a SNMP session.  Tries to reuse sessions.
#    
#   Arguments:
#     Arrayref with the following keys (mostly optional):
#      host         IP or hostname (required unless called as instance method)
#      communities  Arrayref of SNMP Community strings
#      version      SNMP version
#      sec_name     SNMP Security Name
#      sec_level    SNMP Security Level
#      auth_proto   SNMP Authentication Protocol
#      auth_pass    SNMP Auth Key
#      priv_proto   SNMP Privacy Protocol
#      priv_pass    SNMP Privacy Key
#      bulkwalk     Whether to use SNMP BULK
#      timeout      SNMP Timeout
#      retries      Number of retries after Timeout
#      sclass       SNMP::Info class
#
#   Returns:
#     SNMP::Info object if successful
#
#   Examples:
#    
#     Instance call:
#     my $session = $device->get_snmp_session();
#
#     Class call:
#     my $session = Device->get_snmp_session(host=>$hostname, communities=>['public']);
#

sub _get_snmp_session {
    my ($self, %argv) = @_;

    my $class;
    my $sclass = $argv{sclass} if defined ( $argv{sclass} );

    if ( $class = ref($self) ){
	# Being called as an instance method

	# Do not continue unless snmp_managed flag is on
	$self->throw_user(sprintf("Device %s not SNMP-managed. Aborting.", $self->fqdn))
	    unless $self->snmp_managed;

	# Do not continue if we've exceeded the connection attempts threshold
	$self->throw_user(sprintf("Device %s has been marked as snmp_down. Aborting.", $self->fqdn))
	    if ( $self->snmp_down == 1 );

	# Fill up SNMP arguments from object if it wasn't passed to us
	if ( !defined $argv{communities} && $self->community ){
	    push @{$argv{communities}}, $self->community;
	}
	$argv{bulkwalk} ||= $self->snmp_bulk;
	$argv{version}  ||= $self->snmp_version;
	if ( $argv{version} == 3 ){
	    $argv{sec_name}   ||= $self->snmp_securityname;
	    $argv{sec_level}  ||= $self->snmp_securitylevel;
	    $argv{auth_proto} ||= $self->snmp_authprotocol;
	    $argv{auth_pass}  ||= $self->snmp_authkey;
	    $argv{priv_proto} ||= $self->snmp_privprotocol;
	    $argv{priv_pass}  ||= $self->snmp_privkey;
	}

	# We might already have a SNMP::Info class
	$sclass ||= $self->{_sclass};
	
	# Fill out some arguments if not given explicitly
	unless ( $argv{host} ){
	    if ( $self->snmp_target ){
		$argv{host} = $self->snmp_target->address;
	    }else{
		$argv{host} = $self->fqdn;
	    }
	}
	$self->throw_user(sprintf("Could not determine IP nor hostname for Device id: %d", $self->id))
	    unless $argv{host};
	
    }else{
	$self->throw_fatal("Model::Device::_get_snmp_session: Missing required arguments: host")
	    unless $argv{host};
    }

    # If we still don't have any communities, get defaults from config file
    $argv{communities} = $self->config->get('DEFAULT_SNMPCOMMUNITIES')
	unless defined $argv{communities};
    
    $sclass ||= 'SNMP::Info';
    
    # Set defaults
    my %sinfoargs = ( DestHost      => $argv{host},
		      Version       => $argv{version} || $self->config->get('DEFAULT_SNMPVERSION'),
		      Timeout       => (defined $argv{timeout}) ? $argv{timeout} : $self->config->get('DEFAULT_SNMPTIMEOUT'),
		      Retries       => (defined $argv{retries}) ? $argv{retries} : $self->config->get('DEFAULT_SNMPRETRIES'),
		      AutoSpecify   => 1,
		      Debug         => ( $logger->is_debug() )? 1 : 0,
		      BulkWalk      => (defined $argv{bulkwalk}) ? $argv{bulkwalk} :  $self->config->get('DEFAULT_SNMPBULK'),
		      BulkRepeaters => 20,
		      MibDirs       => \@MIBDIRS,
		      );

    # Turn off bulkwalk if we're using Net-SNMP 5.2.3 or 5.3.1.
    if ( $sinfoargs{BulkWalk} == 1  && ($SNMP::VERSION eq '5.0203' || $SNMP::VERSION eq '5.0301') 
	&& !$self->config->get('IGNORE_BUGGY_SNMP_CHECK')) {
	$logger->info("Turning off bulkwalk due to buggy Net-SNMP $SNMP::VERSION");
	$sinfoargs{BulkWalk} = 0;
    }

    my ($sinfo, $layers);

    # Deal with the number of connection attempts and the snmp_down flag
    # We need to do this in a couple of places
    sub _check_max_attempts {
	my ($self, $host) = @_;
	return unless ref($self); # only applies to instance calls
	my $max = $self->config->get('MAX_SNMP_CONNECTION_ATTEMPTS');
	my $count = $self->snmp_conn_attempts || 0;
	$count++;
	$self->update({snmp_conn_attempts=>$count});
	$logger->info(sprintf("Device::_get_snmp_session: %s: Failed connection attempts: %d",
			      $host, $count));
	if ( $max == 0 ){
	    # This setting implies that we're told not to limit maximum connections
	    return;
	}
	if ( $count >= $max ){
	    $self->update({snmp_down=>1});
	}
    }

    if ( $sinfoargs{Version} == 3 ){
	$sinfoargs{SecName}   = $argv{sec_name}   if $argv{sec_name};
	$sinfoargs{SecLevel}  = $argv{sec_level}  if $argv{sec_level};
	$sinfoargs{AuthProto} = $argv{auth_proto} if $argv{auth_proto};
	$sinfoargs{AuthPass}  = $argv{auth_pass}  if $argv{auth_pass};
	$sinfoargs{PrivProto} = $argv{priv_proto} if $argv{priv_proto};
	$sinfoargs{PrivPass}  = $argv{priv_pass}  if $argv{priv_pass};

	$logger->debug(sub{ sprintf("Device::get_snmp_session: Trying SNMPv%d session with %s",
				    $sinfoargs{Version}, $argv{host})});
	
	$sinfo = $sclass->new( %sinfoargs );

	if ( defined $sinfo ){
	    # Check for errors
	    if ( my $err = $sinfo->error ){
		$self->throw_user(sprintf("Device::_get_snmp_session: SNMPv%d error: device %s: %s", 
					  $sinfoargs{Version}, $argv{host}, $err));
	    }
	    
	    # Test for connectivity
	    $layers = $sinfo->layers() || 
		$self->throw_user(sprintf("Device::_get_snmp_session: %s: SNMPv%d failed: No sysServices", 
					  $argv{host}, $sinfoargs{Version}));
	    
	}else {
	    &_check_max_attempts($self, $argv{host});
	    $self->throw_user(sprintf("Device::get_snmp_session: %s: SNMPv%d failed", 
				      $argv{host}, $sinfoargs{Version}));
	}
   
    }else{
	# Try each community
	foreach my $community ( @{$argv{communities}} ){

	    $sinfoargs{Community} = $community;
	    $logger->debug(sub{ sprintf("Device::_get_snmp_session: Trying SNMPv%d session with %s, community %s",
					$sinfoargs{Version}, $argv{host}, $sinfoargs{Community})});
	    $sinfo = $sclass->new( %sinfoargs );
	    
	    # If v2 failed, try v1
 	    if ( !defined $sinfo && $sinfoargs{Version} == 2 ){
 		$logger->debug(sub{ sprintf("Device::_get_snmp_session: %s: SNMPv%d failed. Trying SNMPv1", 
 					    $argv{host}, $sinfoargs{Version})});
 		$sinfoargs{Version} = 1;
 		$sinfo = $sclass->new( %sinfoargs );
 	    }
	    
	    if ( defined $sinfo ){
		# Check for errors
		if ( my $err = $sinfo->error ){
		    $self->throw_user(sprintf("Device::_get_snmp_session: SNMPv%d error: device %s, community '%s': %s", 
					      $sinfoargs{Version}, $argv{host}, $sinfoargs{Community}, $err));
		}
		# Test for connectivity
		$layers = $sinfo->layers() || 
		    $self->throw_user(sprintf("Device::_get_snmp_session: %s: SNMPv%d failed: No sysServices", 
					      $argv{host}, $sinfoargs{Version}));

		last; # If we made it here, we are fine.  Stop trying communities

	    }else{
		$logger->debug(sub{ sprintf("Device::_get_snmp_session: Failed SNMPv%s session with %s community '%s'", 
					    $sinfoargs{Version}, $argv{host}, $sinfoargs{Community})});
	    }

	} #end foreach community

	unless ( defined $sinfo ){
	    &_check_max_attempts($self, $argv{host});
	    $self->throw_user(sprintf("Device::_get_snmp_session: Cannot connect to %s.  Tried communities: %s", 
				      $argv{host}, (join ', ', @{$argv{communities}}) ));
	}
    }


    if ( $class ){
	# We're called as an instance method

	# Save SNMP::Info class
	$logger->debug(sub{"Device::get_snmp_session: $argv{host} is: ", $sinfo->class() });
	$self->{_sclass} = $sinfo->class();
	
	my %uargs;

	# Reset dead counter and snmp_down flag
	$uargs{snmp_conn_attempts} = 0; $uargs{snmp_down} = 0;

	# We might have tried a different SNMP version and community above. Rectify DB if necessary
	$uargs{snmp_version} = $sinfoargs{Version}   if ( !$self->snmp_version || $self->snmp_version ne $sinfoargs{Version}  );
	$uargs{snmp_bulk}    = $sinfoargs{BulkWalk}  if ( !$self->snmp_bulk    || $self->snmp_bulk    ne $sinfoargs{BulkWalk} );
	if ( $sinfoargs{Version} == 3 ){
	    # Store v3 parameters
	    $uargs{snmp_securityname}  = $sinfoargs{SecName}   if (!$self->snmp_securityname  || $self->snmp_securityname  ne $sinfoargs{SecName});
	    $uargs{snmp_securitylevel} = $sinfoargs{SecLevel}  if (!$self->snmp_securitylevel || $self->snmp_securitylevel ne $sinfoargs{SecLevel});
	    $uargs{snmp_authprotocol}  = $sinfoargs{AuthProto} if (!$self->snmp_authprotocol  || $self->snmp_authprotocol  ne $sinfoargs{AuthProto});
	    $uargs{snmp_authkey}       = $sinfoargs{AuthPass}  if (!$self->snmp_authkey       || $self->snmp_authkey       ne $sinfoargs{AuthPass});
	    $uargs{snmp_privprotocol}  = $sinfoargs{PrivProto} if (!$self->snmp_privprotocol  || $self->snmp_privprotocol  ne $sinfoargs{PrivProto});
	    $uargs{snmp_privkey}       = $sinfoargs{PrivPass}  if (!$self->snmp_privkey       || $self->snmp_privkey       ne $sinfoargs{PrivPass});
	}else{
	    $uargs{community} = $sinfoargs{Community} if (!$self->community || $self->community ne $sinfoargs{Community});
	}
	$self->update(\%uargs) if ( keys %uargs );
    }
    $logger->debug(sub{ sprintf("SNMPv%d session with host %s established", $sinfoargs{Version}, $argv{host}) });

    # We want to do our own 'munging' for certain things
    my $munge = $sinfo->munge();
    delete $munge->{'i_speed'};      # We store these as integers in the db.  Munge at display
    $munge->{'i_speed_high'} = sub{ return $self->_munge_speed_high(@_) };
    $munge->{'stp_root'}     = sub{ return $self->_stp2mac(@_) };
    $munge->{'stp_p_bridge'} = sub{ return $self->_stp2mac(@_) };
    foreach my $m ('i_mac', 'fw_mac', 'mac', 'b_mac', 'at_paddr', 'rptrAddrTrackNewLastSrcAddress',
		   'stp_p_port'){
	$munge->{$m} = sub{ return $self->_oct2hex(@_) };
    }
    return $sinfo;
}

#########################################################################
# Return device's main IP, which will determine device's main name
#
sub _get_main_ip {
    my ($class, $info) = @_;

    $class->throw_fatal("Model::Device::_get_main_ip: Missing required argument (info)")
	unless $info;
    my @methods = @{$class->config->get('DEVICE_NAMING_METHOD_ORDER')};
    $class->throw_fatal("Model::Device::_get_main_ip: Missing or invalid configuration variable: DEVICE_NAMING_METHOD_ORDER")
	unless scalar @methods;

    my %allips;
    my @allints = keys %{$info->{interface}};
    map { map { $allips{$_} = '' } keys %{$info->{interface}->{$_}->{ips}} } @allints;
    
    my $ip;
    if ( scalar(keys %allips) == 1 ){
	$ip = (keys %allips)[0];
	$logger->debug(sub{"Device::_get_main_ip: Device has one IP: $ip" });
    }
    foreach my $method ( @methods ){
	$logger->debug(sub{"Device::_get_main_ip: Trying method $method" });
	if ( $method eq 'sysname' && $info->{sysname} ){
	    my @resips = Netdot->dns->resolve_name($info->{sysname});
	    foreach my $resip ( @resips ){
		if ( defined $resip && exists $allips{$resip} ){
		    $ip = $resip;
		    last;
		}
	    }
	}elsif ( $method eq 'highest_ip' ){
	    my %dec;
	    foreach my $int ( @allints ){
		map { $dec{$_} = Ipblock->ip2int($_) } keys %allips;
	    }
	    my @ordered = sort { $dec{$b} <=> $dec{$a} } keys %dec;
	    $ip = $ordered[0];
	}elsif ( $method =~ /loopback/ ){
	    my %loopbacks;
	    foreach my $int ( @allints ){
		my $name = $info->{interface}->{$int}->{name};
		if (  $name && $name =~ /^loopback(\d+)/i ){
		    $loopbacks{$int} = $1;
		}
	    }
	    my @ordered = sort { $loopbacks{$a} <=> $loopbacks{$b} } keys %loopbacks;
	    my $main_int;
	    if ( $method eq 'lowest_loopback' ){
		$main_int = shift @ordered;
	    }elsif ( $method eq 'highest_loopback' ){
		$main_int = pop @ordered;
	    }
	    if ( $main_int ){
		$ip = (keys %{$info->{interface}->{$main_int}->{ips}})[0];
	    }
	}elsif ( $method eq 'router_id' ){
	    $ip = $info->{router_id} if defined $info->{router_id};
	}elsif ( $method eq 'snmp_target' ){
	    $ip = $info->{snmp_target};
	}
	
	if ( defined $ip ){
	    if ( Ipblock->matches_v4($ip) && Ipblock->validate($ip) ){
		$logger->debug(sub{"Device::_get_main_ip: Chose $ip using naming method: $method" });
		return $ip ;
	    }else{
		$logger->debug(sub{"Device::_get_main_ip: $ip not valid.  Ignoring"});
		# Keep trying
		undef($ip);
	    }
	    
	}
    }
    $logger->debug(sub{"Device::_get_main_ip: Could not determine the main IP for this device"});
    return;
}

#########################################################################
# Retrieve STP info
sub _get_stp_info {
    my ($self, %argv) = @_;

   my $sinfo = $argv{sinfo};
    my %res;
    foreach my $method ( 
	'stp_root', 'stp_root_port', 'stp_priority', 
	'i_stp_bridge', 'i_stp_port', 'i_stp_state', 
	){
	$res{$method} = $sinfo->$method;
    }
    return \%res;
}

#########################################################################
# Retrieve STP interface info
sub _get_i_stp_info {
    my ($self, %argv) = @_;

    # Map method name to interface field name
    my %STPFIELDS = (
	'i_bpdufilter_enabled' => 'bpdu_filter_enabled',
	'i_bpduguard_enabled'  => 'bpdu_guard_enabled',
	'i_rootguard_enabled'  => 'root_guard_enabled',
	'i_loopguard_enabled'  => 'loop_guard_enabled',
	);

    my $sinfo = $argv{sinfo};
    my %res;
    foreach my $method ( 
	'i_rootguard_enabled', 'i_loopguard_enabled', 
	'i_bpduguard_enabled', 'i_bpdufilter_enabled' 
	){
	$res{$STPFIELDS{$method}} = $sinfo->$method;
	foreach my $i ( keys %{$res{$STPFIELDS{$method}}} ){
	    $res{$STPFIELDS{$method}}->{$i} = ($res{$STPFIELDS{$method}}->{$i} eq 'true' || 
					       $res{$STPFIELDS{$method}}->{$i} eq 'enable' )? 1 : 0;
	}
    }
    return \%res;
}

#########################################################################
# Retrieve a list of device objects from given file (one per line)
#
# Arguments:  File path
# Returns  :  Arrayref of device objects
#
sub _get_devs_from_file {
    my ($class, $file) = @_;
    $class->isa_class_method('get_devs_from_file');

    my $hosts = $class->_get_hosts_from_file($file);
    my @devs;
    foreach my $host ( keys %$hosts ){
	if ( my $dev = $class->search(name=>$host)->first ){
	    push @devs, $dev; 
	}else{
	    $logger->info("Device $host does not yet exist in the Database.");
	}
    }
    $class->throw_user("Device::_get_devs_from_file: No existing devices in list.  You might need to run a discover first.")
	unless ( scalar @devs );

    return \@devs;
}
#########################################################################
# Retrieve a list of hostnames/communities from given file (one per line)
# 
# Arguments:  File path
# Returns  :  Hashref with hostnames (or IP addresses) as key 
#             and SNMP community as value
# 
sub _get_hosts_from_file {
    my ($class, $file) = @_;
    $class->isa_class_method('get_hosts_from_file');

    $class->throw_user("Device::_get_hosts_from_file: Missing or invalid file: $file")
	unless ( defined($file) && -r $file );
  
    open(FILE, "<$file") or 
	$class->throw_user("Can't open file $file for reading: $!");
    
    $logger->debug(sub{"Device::_get_hosts_from_file: Retrieving host list from $file" });

    my %hosts;
    while (<FILE>){
	chomp($_);
	next if ( /^#/ );
	if ( /\w+\s+\w+/ ){
	    my ($host, $comm) = split /\s+/, $_;
	    $hosts{$host} = $comm;
	}
    }
    
    $class->throw_user("Host list is empty!")
	unless ( scalar keys %hosts );
    
    close(FILE);
    return \%hosts;
}

#########################################################################
# Initialize ForkManager
# Arguments:    None
# Returns  :    Parallel::ForkManager object
#
sub _fork_init {
    my ($class) = @_;
    $class->isa_class_method('_fork_init');

    # Tell DBI that we don't want to disconnect the server's DB handle
    my $dbh = $class->db_Main;
    unless ( $dbh->{InactiveDestroy} = 1 ) {
	$class->throw_fatal("Model::Device::_fork_init: Cannot set InactiveDestroy: ", $dbh->errstr);
    }

    # MAXPROCS processes for parallel updates
    $logger->debug(sub{"Device::_fork_init: Launching up to $MAXPROCS children processes" });
    my $pm = Parallel::ForkManager->new($MAXPROCS);

    # Prevent SNMP::Info from loading mib-init in each forked process
    $logger->debug("Device::_fork_init: Loading dummy SNMP::Info object");
    my $dummy = SNMP::Info->new( DestHost    => 'localhost',
				 Version     => 1,
				 AutoSpecify => 0,
				 Debug       => ( $logger->is_debug() )? 1 : 0,
				 MibDirs     => \@MIBDIRS,
	);

    return $pm;
}

#########################################################################
# _fork_end - Wrap up ForkManager
#    Wait for all children
#    Set InactiveDestroy back to default
#
# Arguments:    Parallel::ForkManager object
# Returns  :    True if successful
#
sub _fork_end {
    my ($class, $pm) = @_;
    $class->isa_class_method('_fork_end');

    # Wait for all children to finish
    $logger->debug(sub{"Device::_fork_end: Waiting for children..." });
    $pm->wait_all_children;
    $logger->debug(sub{"Device::_fork_end: All children finished" });

    # Return DBI to its normal DESTROY behavior
    my $dbh = $class->db_Main;
    $dbh->{InactiveDestroy} = 0;
    return 1;
}

####################################################################################
# snmp_update_parallel - Discover and/or update all devices in given list concurrently
#    
#   Arguments:
#     Hash with the following keys:
#     hosts          Hashref of host names and their communities
#     devs           Arrayref of Device objects
#     communities    Arrayref of SNMP communities
#     version        SNMP version
#     timeout        SNMP timeout
#     retries        SNMP retries
#     do_info        Update Device Info
#     do_fwt         Update Forwarding Tables
#     do_arp         Update ARP caches
#     add_subnets    Flag. When discovering routers, add subnets to database if they do not exist
#     subs_inherit   Flag. When adding subnets, have them inherit information from the Device
#     bgp_peers      Flag. When discovering routers, update bgp_peers
#     pretend        Flag. Do not commit changes to the database
#   Returns: 
#     Device count
#
sub snmp_update_parallel {
    my ($class, %argv) = @_;
    $class->isa_class_method('snmp_update_parallel');

    my ($hosts, $devs);
    if ( defined $argv{hosts} ){
	$class->throw_fatal("Model::Device::snmp_update_parallel: Invalid hosts hash") 
	    if ( ref($argv{hosts}) ne "HASH" );
	$hosts = $argv{hosts};
    }elsif ( defined $argv{devs} ){
	$class->throw_fatal("Model::Device::snmp_update_parallel: Invalid devs array") 
	    if ( ref($argv{devs}) ne "ARRAY" );
	$devs = $argv{devs};
    }else{
	$class->throw_fatal("Model::Device::_snmp_update_parallel: Missing required parameters: hosts or devs");
    }
    
    my %uargs;
    foreach my $field ( qw(version timeout retries sec_name sec_level auth_proto auth_pass 
                           priv_proto priv_pass add_subnets subs_inherit bgp_peers pretend 
                           do_info do_fwt do_arp) ){
	$uargs{$field} = $argv{$field} if defined ($argv{$field});
    }

    $uargs{no_update_tree} = 1;
    $uargs{timestamp}      = $class->timestamp;
    my %do_devs;
    
    my $device_count = 0;
    my $start = time;
    # Init ForkManager
    my $pm = $class->_fork_init();

    if ( $devs ){
	foreach my $dev ( @$devs ){
	    # Put in list
	    $do_devs{$dev->id} = $dev;
	}
    }elsif ( $hosts ){
	foreach my $host ( keys %$hosts ){
	    # Give preference to the community associated with the host
	    if ( my $commstr = $hosts->{$host} ){
		$uargs{communities} = [$commstr];
	    }else{
		$uargs{communities} = $argv{communities};
	    }
	    # If the device exists in the DB, we add it to the list
	    my $dev;
	    if ( $dev = $class->search(name=>$host)->first ){
		$do_devs{$dev->id} = $dev;
		$logger->debug(sub{ sprintf("%s exists in DB.", $dev->fqdn) });
	    }else{
		$device_count++;
		# FORK
		$pm->start and next;
		eval {
		    $class->_launch_child(pm   => $pm, 
					  code => sub{ return $class->discover(name=>$host, %uargs) } );
		};
		if ( my $e = $@ ){
		    $logger->error($e);
		    exit 1;
		}
		# Make sure the child process ends
		return;
	    }
	}
    }
    
    # Go over list of existing devices
    while ( my ($id, $dev) = each %do_devs ){
	
	# Make sure we don't launch a process unless necessary
	if ( $dev->is_in_downtime() ){
	    $logger->debug(sub{ sprintf("Model::Device::_snmp_update_parallel: %s in downtime.  Skipping", $dev->fqdn) });
	    next;
	}
	my %args = %uargs;

	if ( $args{do_info} ){
	    unless ( $dev->canautoupdate ){
		$logger->debug(sub{ sprintf("%s excluded from auto-updates", $dev->fqdn) });
		$args{do_info} = 0;
	    }
	}
	if ( $args{do_fwt} ){
	    unless ( $dev->collect_fwt ){
		$logger->debug(sub{ sprintf("%s excluded from FWT collection", $dev->fqdn) });
		$args{do_fwt} = 0;
	    }
	}
	if ( $args{do_arp} ){
	    unless ( $dev->collect_arp ){
		$logger->debug(sub{ sprintf("%s excluded from ARP collection", $dev->fqdn) });
		$args{do_arp} = 0;
	    }
	}
	unless ( $args{do_info} || $args{do_fwt} || $args{do_arp} ){
	    next;
	}
	$device_count++;
	# FORK
	$pm->start and next;
	eval {
	    $class->_launch_child(pm   => $pm, 
				  code => sub{ return $dev->snmp_update(%args) } );
	};
	if ( my $e = $@ ){
	    $logger->error($e);
	    exit 1;
	}
	# Make sure the child process ends
	return;
    }

    # End forking state
    $class->_fork_end($pm);
    
    # Rebuild the IP tree if ARP caches were updated
    if ( $argv{do_arp} ){
	Ipblock->build_tree(4);
	Ipblock->build_tree(6);
    }
    my $runtime = time - $start;
    $class->_update_poll_stats($uargs{timestamp}, $runtime);
    
    return $device_count;
}

############################################################################
#_update_poll_stats
#
#   Arguments:
#       timestamp
#   Returns:
#     True if successful
#   Examples:
#     $class->_update_poll_stats($timestamp);
#
#
sub _update_poll_stats {
    my ($class, $timestamp, $runtime) = @_;
    my $relpath = Netdot->config->get('POLL_STATS_FILE_PATH');
    my $file = Netdot->config->get('NETDOT_PATH')."/".$relpath;
    $class->isa_class_method('_update_poll_stats');
    my $stats = $class->_get_poll_stats($timestamp);
    $class->throw_fatal("Device::_update_poll_stats: Error getting stats")
	unless ($stats && ref($stats) eq "HASH");
    my @vals = ($stats->{ips}, $stats->{macs}, $stats->{arp_devices}, 
		$stats->{fwt_devices}, $runtime);
    my $valstr = 'N:';
    $valstr .= join ':', @vals;
    my $template = "ips:macs:arp_devs:fwt_devs:poll_time";
    $logger->debug("Updating Poll Stats for $timestamp: $template, $valstr");
    RRDs::update($file, "-t", $template, $valstr);
    if ( my $e = RRDs::error ){
	$logger->error("_update_poll_stats: Could not update RRD: $e");
	return;
    }
    return 1;
}

############################################################################
#_get_poll_stats
#
#   Arguments:
#       timestamp
#   Returns:
#     True if successful
#   Examples:
#     $class->_get_poll_stats($timestamp);
#
#
sub _get_poll_stats {
    my ($class, $timestamp) = @_;
    $class->isa_class_method('_update_poll_stats');
    $logger->debug("Getting Poll Stats for $timestamp");
    my $dbh = $class->db_Main;

    my %res;  # Store results here

    ##############################################
    # IP addresses
    my $sth1 = $dbh->prepare('SELECT COUNT(id)
                              FROM   ipblock 
                              WHERE  version=4   AND
                                     prefix=32   AND 
                                     last_seen=?
                             ');

    $sth1->execute($timestamp);
    my $total_ips= $sth1->fetchrow_array() || 0;

    my $sth2 = $dbh->prepare('SELECT COUNT(ip.id)
                              FROM   ipblock ip, interface i
                              WHERE  ip.interface=i.id AND
                                     ip.last_seen=?
                             ');
    $sth2->execute($timestamp);
    my $dev_ips= $sth2->fetchrow_array() || 0;

    $res{ips} = $total_ips - $dev_ips;
    
    ##############################################
    # MAC addresses
    my $sth3 = $dbh->prepare('SELECT COUNT(DISTINCT i.physaddr)
                              FROM   physaddr p, interface i 
                              WHERE  i.physaddr=p.id AND
                                     p.last_seen=?
	                     ');
    $sth3->execute($timestamp);
    my $num_int_macs = $sth3->fetchrow_array() || 0;

    my $sth4 = $dbh->prepare('SELECT COUNT(p.id)
                              FROM   physaddr p, device d, asset a
                              WHERE  a.physaddr=p.id AND
                                     a.id=d.asset_id AND
                                     p.last_seen=?
                             ');
    $sth4->execute($timestamp);
    my $num_dev_macs = $sth4->fetchrow_array() || 0;

    my $sth5 = $dbh->prepare('SELECT COUNT(id)
                              FROM   physaddr
                              WHERE  last_seen=?
                             ');
    $sth5->execute($timestamp);
    my $total_macs = $sth5->fetchrow_array() || 0;

    $res{macs} = $total_macs - ($num_int_macs + $num_dev_macs);

    ##############################################
    # ARP Devices
    my $sth6 = $dbh->prepare('SELECT COUNT(id)
                              FROM   device
                              WHERE  last_arp=?
                             ');
    $sth6->execute($timestamp);
    $res{arp_devices} = $sth6->fetchrow_array() || 0;

    ##############################################
    # FWT Devices
    my $sth7 = $dbh->prepare('SELECT COUNT(id)
                              FROM   device
                              WHERE  last_fwt=?
                             ');
    $sth7->execute($timestamp);
    $res{fwt_devices} = $sth7->fetchrow_array() || 0;
    
    return \%res;

}

############################################################################
#_get_arp_from_snmp - Fetch ARP tables via SNMP
#
#   Performs some validation and abstracts SNMP::Info logic
#    
#   Arguments:
#       session - SNMP session (optional)
#   Returns:
#       Hash ref.
#   Examples:
#       $self->_get_arp_from_snmp();
#
sub _get_arp_from_snmp {
    my ($self, %argv) = @_;
    $self->isa_object_method('_get_arp_from_snmp');
    my $host = $self->fqdn;

    my %cache;
    my $sinfo = $argv{session} || $self->_get_snmp_session();

    my %devints; my %devsubnets;
    foreach my $int ( $self->interfaces ){
	$devints{$int->number} = $int->id;
    }
    $logger->debug(sub{"$host: Fetching ARP cache via SNMP" });
    my ( $at_paddr, $at_netaddr, $at_index );
    $at_paddr  = $sinfo->at_paddr();

    # With the following checks we are trying to query only one
    # OID instead of three, which is a significant performance
    # improvement with very large caches.
    # The optional .1 in the middle is for cases where the old
    # atPhysAddress is used.
    my $use_shortcut = 1;
    my @paddr_keys = keys %$at_paddr;
    if ( $paddr_keys[0] && $paddr_keys[0] =~ /^(\d+)(\.1)?\.($IPV4)$/ ){
	my $idx = $1;
	if ( !exists $devints{$idx} ){
	    $use_shortcut = 0;
	    $logger->debug(sub{"Device::_get_arp_from_snmp: $host: Not using ARP query shortcut"});
	    $at_netaddr = $sinfo->at_netaddr();
	    $at_index   = $sinfo->at_index();
	}
    }
    foreach my $key ( @paddr_keys ){
	my ($ip, $idx, $mac);
	$mac = $at_paddr->{$key};
	if ( $use_shortcut ){
	    if ( $key =~ /^(\d+)(\.1)?\.($IPV4)$/ ){
		$idx = $1;
		$ip  = $3;
	    }else{
		$logger->debug(sub{"Device::_get_arp_from_snmp: $host: Unrecognized hash key: $key" });
		next;
	    }
	}else{
	    $idx = $at_index->{$key};
	    $ip  = $at_netaddr->{$key};
	}
	unless ( $ip && $idx && $mac ){
	    $logger->debug(sub{"Device::_get_arp_from_snmp: $host: Missing information at row: $key" });
	    next;
	}
	# Store in hash
	$cache{$idx}{$ip} = $mac;
    }
    return $self->_validate_arp(\%cache, 4);
}

############################################################################
#_get_v6_nd_from_snmp - Fetch IPv6 Neighbor Discovery tables via SNMP
#
#   Abstracts SNMP::Info logic
#    
#   Arguments:
#       session - SNMP session (optional)
#   Returns:
#     Hash ref.
#   Examples:
#     $self->_get_v6_nd_from_snmp();
#
sub _get_v6_nd_from_snmp {
    my ($self, %argv) = @_;
    $self->isa_object_method('_get_v6_nd_from_snmp');
    my $host = $self->fqdn;
    my %cache;
    my $sinfo = $argv{session} || $self->_get_snmp_session();
    unless ( $sinfo->can('ipv6_n2p_mac') ){
	$logger->debug("Device::_get_v6_nd_from_snmp: This version of SNMP::Info ".
		       "does not support fetching Ipv6 addresses");
	return;
    }
    $logger->debug(sub{"$host: Fetching IPv6 ND cache via SNMP" });
    my $n2p_mac   = $sinfo->ipv6_n2p_mac();
    my $n2p_addr  = $sinfo->ipv6_n2p_addr();
    my $n2p_if    = $sinfo->ipv6_n2p_if();

<<<<<<< HEAD
    unless ( $n2p_mac && $n2p_addr && $n2p_if && 
             %$n2p_mac && %$n2p_addr && %$n2p_if ){
=======
    unless ( ($n2p_mac && $n2p_addr && $n2p_if) && (%$n2p_mac && %$n2p_addr && %$n2p_if) ){
>>>>>>> 7ff12820
	$logger->debug(sub{"Device::_get_v6_nd_from_snmp: $host: No IPv6 ND information" });
	return;
    }
    while ( my($row,$val) = each %$n2p_mac ){
	my $idx   = $n2p_if->{$row}; 
	my $ip    = $n2p_addr->{$row}; 
	my $mac   = $val;
	unless ( $idx && $ip && $mac ){
	    $logger->debug(sub{"Device::_get_v6_nd_from_snmp: $host: Missing information in row: $row" });
	    next;
	}
	$cache{$idx}{$ip} = $mac;
    }
    return $self->_validate_arp(\%cache, 6);
}

############################################################################
# _validate_arp - Validate contents of ARP and v6 ND structures
#    
#   Arguments:
#       hashref of hashrefs containing ifIndex, IP address and Mac
#       IP version
#   Returns:
#     Hash ref.
#   Examples:
#     $self->_validate_arp(\%cache, 6);
#
#
sub _validate_arp {
    my ($self, $cache, $version) = @_;
    
    $self->throw_fatal("Device::_validate_arp: Missing required arguments")
	unless ($cache && $version);

    my $host = $self->fqdn();
    
    # Get all interfaces and IPs
    my %devints; my %devsubnets;
    foreach my $int ( $self->interfaces ){
	$devints{$int->number} = $int->id;
	if ( Netdot->config->get('IGNORE_IPS_FROM_ARP_NOT_WITHIN_SUBNET') ){
	    foreach my $ip ( $int->ips ){
		next unless ($ip->version == $version);
		push @{$devsubnets{$int->id}}, $ip->parent->_netaddr 
		    if $ip->parent;
	    }
	}
    }

    my %valid;
    foreach my $idx ( keys %$cache ){
	my $intid = $devints{$idx} if exists $devints{$idx};
	unless ( $intid  ){
	    $logger->warn("Device::_validate_arp: $host: Interface $idx not in database. Skipping");
	    next;
	}
	foreach my $ip ( keys %{$cache->{$idx}} ){
	    if ( $version == 6 && Ipblock->is_link_local($ip) &&
		 Netdot->config->get('IGNORE_IPV6_LINK_LOCAL') ){
		next;
	    }
	    my $mac = $cache->{$idx}->{$ip};
	    my $validmac = PhysAddr->validate($mac); 
	    unless ( $validmac ){
		$logger->debug(sub{"Device::_validate_arp: $host: Invalid MAC: $mac" });
		next;
	    }
	    $mac = $validmac;
	    if ( Netdot->config->get('IGNORE_IPS_FROM_ARP_NOT_WITHIN_SUBNET') ){
		if ( !Netdot->config->get('IGNORE_IPV6_LINK_LOCAL') ){
		    # This check does not work with link-local, so if user wants those
		    # just validate them
		    if ( Ipblock->is_link_local($ip) ){
			$valid{$intid}{$ip} = $mac;
			$logger->debug(sub{"Device::_validate_arp: $host: valid: $idx -> $ip -> $mac" });
			next;
		    }
		}
		foreach my $nsub ( @{$devsubnets{$intid}} ){
		    my $nip = NetAddr::IP->new($ip) or
			$self->throw_fatal(sprintf("Device::_validate_arp: Cannot create NetAddr::IP ".
						   "object from %s", $ip));
		    if ( $nip->within($nsub) ){
			$valid{$intid}{$ip} = $mac;
			$logger->debug(sub{"Device::_validate_arp: $host: valid: $idx -> $ip -> $mac" });
			last;
		    }
		}
	    }else{
		$valid{$intid}{$ip} = $mac;
		$logger->debug(sub{"Device::_validate_arp: $host: valid: $idx -> $ip -> $mac" });
	    }
	}
    }
    return \%valid;
}

############################################################################
#_get_fwt_from_snmp - Fetch fowarding tables via SNMP
#
#     Performs some validation and abstracts snmp::info logic
#     Some logic borrowed from netdisco's macksuck()
#    
#   Arguments:
#     session - SNMP Session (optional)
#     vlan    - Only query table for this VLAN (optional)
#   Returns:
#     Hash ref.
#    
#   Examples:
#     $self->get_fwt_from_snmp;
#
#
sub _get_fwt_from_snmp {
    my ($self, %argv) = @_;
    $self->isa_object_method('get_fwt_from_snmp');
    my $class = ref($self);

    my $host = $self->fqdn;

    unless ( $self->collect_fwt ){
	$logger->debug(sub{"Device::_get_fwt_from_snmp: $host excluded from FWT collection. Skipping"});
	return;
    }

    if ( $self->is_in_downtime ){
	$logger->debug(sub{"Device::_get_fwt_from_snmp: $host in downtime. Skipping"});
	return;
    }

    my $start   = time;
    my $sinfo   = $argv{session} || $self->_get_snmp_session();
    my $sints   = $sinfo->interfaces();

    # Build a hash with device's interfaces, indexed by ifIndex
    my %devints;
    foreach my $int ( $self->interfaces ){
	$devints{$int->number} = $int->id;
    }

    # Fetch FWT. 
    # Notice that we pass the result variable as a parameter since that's the
    # easiest way to append more info later using the same function (see below).
    my %fwt; 
    $logger->debug(sub{"$host: Fetching forwarding table via SNMP" });
    $class->_exec_timeout($host, sub{ return $self->_walk_fwt(sinfo   => $sinfo,
							      sints   => $sints,
							      devints => \%devints,
							      fwt     => \%fwt,
					  ); 
			  });
    
    # For certain Cisco switches you have to connect to each
    # VLAN and get the forwarding table out of it.
    # Notably the Catalyst 5k, 6k, and 3500 series
    my $cisco_comm_indexing = $sinfo->cisco_comm_indexing();
    if ( $cisco_comm_indexing ){
        $logger->debug(sub{"$host supports Cisco community string indexing. Connecting to each VLAN" });
	my $sclass = $sinfo->class();

        # Get list of all active VLANS on this device
	my %vlans;
	foreach my $int ( $self->interfaces ){
	    map { $vlans{$_->vlan->vid}++ } $int->vlans;
	}
	my $v_state = $sinfo->v_state();
	foreach my $vid ( keys %vlans ){
	    my $key = '1.'.$vid;
	    delete $vlans{$vid} unless ( exists $v_state->{$key} 
					 && $v_state->{$key} eq 'operational' ); 
	}

        foreach my $vlan ( sort { $a <=> $b } keys %vlans ){
	    next if ( $argv{vlan} && $argv{vlan} ne $vlan );
	    next if ( $vlan == 0 || $vlan == 1 );  # Ignore vlans 0 and 1
	    my $target = (scalar($self->snmp_target))? $self->snmp_target->address : $host;
	    my %args = ('host'        => $target,
			'communities' => [$self->community . '@' . $vlan],
			'version'     => $self->snmp_version,
			'sclass'      => $sclass,
		);
	    
	    my $vlan_sinfo;
	    eval {
		$vlan_sinfo = $class->_get_snmp_session(%args);
	    };
	    if ( my $e = $@ ){ 
                $logger->error("$host: SNMP error for VLAN $vlan: $e");
                next;
            }
            $class->_exec_timeout($host, sub{ return $self->_walk_fwt(sinfo   => $vlan_sinfo,
								      sints   => $sints,
								      devints => \%devints,
								      fwt     => \%fwt);
				  });
        }
    }
	    
    my $end = time;
    my $fwt_count = 0;
    map { $fwt_count+= scalar keys %{ $fwt{$_} } } keys %fwt;
    $logger->debug(sub{ sprintf("$host: FWT fetched. %d entries in %s", 
				$fwt_count, $self->sec2dhms($end-$start) ) });
    
    return \%fwt;
}

#########################################################################
sub _walk_fwt {
    my ($self, %argv) = @_;
    $self->isa_object_method('_walk_fwt');

    my ($sinfo, $sints, $devints, $fwt) = @argv{"sinfo", "sints", "devints",  "fwt"};
    
    my $host = $self->fqdn;
    
    $self->throw_fatal("Model::Device::_walk_fwt: Missing required arguments") 
	unless ( $sinfo && $sints && $devints && $fwt );


    my %tmp;

    # Try BRIDGE mib stuff first, then REPEATER mib
    if ( my $fw_mac = $sinfo->fw_mac() ){
	
	my $fw_port    = $sinfo->fw_port();
	my $bp_index   = $sinfo->bp_index();
	
	# To map the port in the forwarding table to the
	# physical device port we have this triple indirection:
	#      fw_port -> bp_index -> interfaces
	
	foreach my $fw_index ( keys %$fw_mac ){

	    my $mac = $fw_mac->{$fw_index};
	    unless ( defined $mac ) {
		$logger->debug(sub{"Device::_walk_fwt: $host: MAC not defined at index $fw_index.  Skipping" });
		next;
	    }

	    my $bp_id  = $fw_port->{$fw_index};
	    unless ( defined $bp_id ) {
		$logger->debug(sub{"Device::_walk_fwt: $host: Port $fw_index has no fw_port mapping.  Skipping" });
		next;
	    }
	    
	    my $iid = $bp_index->{$bp_id};
	    unless ( defined $iid ) {
		$logger->debug(sub{"Device::_walk_fwt: $host: Interface $bp_id has no bp_index mapping. Skipping" });
		next;
	    }
	    
	    $tmp{$iid}{$mac} = 1;
	}
    
    }elsif ( my $last_src = $sinfo->rptrAddrTrackNewLastSrcAddress() ){
	
	foreach my $iid ( keys %{ $last_src } ){
	    my $mac = $last_src->{$iid};
	    unless ( defined $mac ) {
		$logger->debug(sub{"Device::_walk_fwt: $host: MAC not defined at rptr index $iid. Skipping" });
		next;
	    }
	    
	    $tmp{$iid}{$mac} = 1;
	}
	    
    }
    
    # Clean up here to avoid repeating these checks in each loop above
    foreach my $iid ( keys %tmp ){
	my $descr = $sints->{$iid};
	unless ( defined $descr ) {
	    $logger->debug(sub{"Device::_walk_fwt: $host: SNMP iid $iid has no physical port matching. Skipping" });
	    next;
	}
	
	my $intid = $devints->{$iid} if exists $devints->{$iid};
	unless ( $intid  ){
	    $logger->warn("Device::_walk_fwt: $host: Interface $iid ($descr) is not in database. Skipping");
	    next;
	}
	
	foreach my $mac ( keys %{ $tmp{$iid} } ){
	    next unless $mac;
	    my $validmac = PhysAddr->validate($mac);
	    if ( $validmac ){
		$mac = $validmac;
	    }else{
		$logger->debug(sub{"Device::_walk_fwt: $host: Invalid MAC: $mac" });
		next;
	    }
	    $fwt->{$intid}->{$mac} = 1;
	    $logger->debug(sub{"Device::_walk_fwt: $host: $iid ($descr) -> $mac" });
	}
	
    }

    return 1;
}

#########################################################################
# Run given code within TIMEOUT time
# Uses ALRM signal to tell process to throw an exception
#
# Rationale: 
# An SNMP connection is established but the agent never replies to a query.  
# In those cases, the standard Timeout parameter for the SNMP session 
# does not help.
#
# Arguments: 
#   hostname
#   code reference
# Returns:
#   Array with results
#
sub _exec_timeout {
    my ($class, $host, $code) = @_;
    $class->isa_class_method("_exec_timeout");

    $class->throw_fatal("Model::Device::_exec_timeout: Missing required argument: code") unless $code;
    $class->throw_fatal("Model::Device::_exec_timeout: Invalid code reference") unless ( ref($code) eq 'CODE' );
    my @result;
    eval {
	alarm($TIMEOUT);
	@result = $code->();
	alarm(0);
    };
    if ( my $e = $@ ){
	my $msg;
	if ( $e =~ /timeout/ ){
	    $class->throw_user("Device $host timed out ($TIMEOUT sec)");
	}else{
	    $class->throw_user("$e");
	}
    }
    wantarray ? @result : $result[0];
}

#########################################################################
#  Executes given code as a child process.  Makes sure DBI handle does
#  not disconnect
#
# Arguments:
#   hash with following keys:
#     code   - Code reference to execute
#     pm     - Parallel::ForkManager object
#   
#
sub _launch_child {
    my ($class, %argv) = @_;
    $class->isa_class_method("_launch_child");

    my ($code, $pm) = @argv{"code", "pm"};

    $class->throw_fatal("Model::Device::_launch_child: Missing required arguments")
	unless ( defined $pm && defined $code );

    # Tell DBI that we don't want to disconnect the server's DB handle
    my $dbh = $class->db_Main;
    unless ( $dbh->{InactiveDestroy} = 1 ) {
	$class->throw_fatal("Model::Device::_launch_child: Cannot set InactiveDestroy: ", $dbh->errstr);
    }
    # Run given code
    $code->();
    $dbh->disconnect();
    $pm->finish; # exit the child process
}

#####################################################################
# _get_as_info - Retrieve info about given Autonomous System Number
# 
# Arguments:
#   asn: Autonomous System Number
# Returns:
#   Hash with keys:
#     asname:  Short name for this AS
#     orgname: Short description for this AS

sub _get_as_info{
    my ($self, $asn) = @_;

    return unless $asn;

    if ( $asn >= 64512 && $asn <= 65535 ){
	$logger->debug("Device::_get_as_info: $asn is IANA reserved");
	return;
    }

    # For some reason, use'ing this module at the top of this
    # file causes mod_perl to raise hell.
    # Loading it this way seems to avoid that problem
    eval "use Net::IRR";
    if ( my $e = $@ ){
	$self->throw_fatal("Model::Device::_get_as_info: Error loading module: $e");
    }

    my %results;

    my $server = $self->config->get('WHOIS_SERVER');
    $logger->debug(sub{"Device::_get_as_info: Querying $server"});
    my $i = Net::IRR->connect(host => $server);
    unless ( $i ){
	$logger->error("Device::_get_as_info: Cannot connect to $server");
	return;
    }
    my $obj = $i->match("aut-num","as$asn");
    unless ( $obj ){
	$logger->warn("Device::_get_as_info: Can't find AS $asn in $server");
	return;
    }
    $i->disconnect();

    if ( $obj =~ /as-name:\s+(.*)\n/ ){
	my $as_name = $1;
	$results{asname} = $as_name;
	$logger->debug(sub{"Device::_get_as_info:: $server: Found asname: $as_name"});
    }
    if ( $obj =~ /descr:\s+(.*)\n/ ){
	my $descr = $1;
	$results{orgname} = $descr;
	$logger->debug(sub{"Device::_get_as_info:: $server: Found orgname: $descr"});
    }
    return \%results if %results;
    return;
}

#####################################################################
# _update_macs_from_fwt - Update MAC addresses
# 
# Arguments:
#   hash with following keys:
#     caches    - Arrayref with FWT info
#     timestamp - Time Stamp
#     atomic    - Perform atomic updates
sub _update_macs_from_fwt {
    my ($class, %argv) = @_;
    my ($caches, $timestamp, $atomic) = @argv{'caches', 'timestamp', 'atomic'};

    my %mac_updates;
    foreach my $cache ( @$caches ){
	foreach my $idx ( keys %{$cache} ){
	    foreach my $mac ( keys %{$cache->{$idx}} ){
		$mac_updates{$mac} = 1;
	    }
	}
    }
    if ( $atomic ){
	Netdot::Model->do_transaction( sub{ return PhysAddr->fast_update(\%mac_updates, $timestamp) } );
    }else{
	PhysAddr->fast_update(\%mac_updates, $timestamp);
    }
    return 1;
}


#####################################################################
# _update_macs_from_arp_cache - Update MAC addresses from ARP cache
# 
# Arguments:
#   hash with following keys:
#     caches    - Arrayref with ARP cache
#     timestamp - Time Stamp
#     atomic    - Perform atomic updates
sub _update_macs_from_arp_cache {
    my ($class, %argv) = @_;
    my ($caches, $timestamp, $atomic) = @argv{'caches', 'timestamp', 'atomic'};

    my %mac_updates;
    foreach my $cache ( @$caches ){
	foreach my $version ( keys %{$cache} ){
	    foreach my $idx ( keys %{$cache->{$version}} ){
		foreach my $mac ( values %{$cache->{$version}->{$idx}} ){
		    $mac_updates{$mac} = 1;
		}
	    }
	}
    }
    if ( $atomic ){
	Netdot::Model->do_transaction( sub{ return PhysAddr->fast_update(\%mac_updates, $timestamp) } );
    }else{
	PhysAddr->fast_update(\%mac_updates, $timestamp);
    }
    return 1;
}

#####################################################################
# _update_ips_from_arp_cache - Update IP addresses from ARP cache
#
# Arguments:
#   hash with following keys:
#     caches         - Arrayref of hashrefs with ARP Cache info
#     timestamp      - Time Stamp
#     no_update_tree - Boolean 
#     atomic         - Perform atomic updates
sub _update_ips_from_arp_cache {
    my ($class, %argv) = @_;
    my ($caches, $timestamp, 
	$no_update_tree, $atomic) = @argv{'caches', 'timestamp', 
					  'no_update_tree', 'atomic'};
    
    my %ip_updates;
    
    my $ip_status = (IpblockStatus->search(name=>'Discovered'))[0];
    $class->throw_fatal("Model::Device::_update_ips_from_cache: IpblockStatus 'Discovered' not found?")
	unless $ip_status;
    
    my %build_tree;
    foreach my $cache ( @$caches ){
	foreach my $version ( keys %{$cache} ){
	    $build_tree{$version} = 1;
	    foreach my $idx ( keys %{$cache->{$version}} ){
		foreach my $ip ( keys %{$cache->{$version}{$idx}} ){
		    my $mac = $cache->{$version}->{$idx}->{$ip};
		    my $prefix = ($version == 4)? 32 : 128;
		    $ip_updates{$ip} = {
			prefix     => $prefix,
			version    => $version,
			timestamp  => $timestamp,
			physaddr   => $mac,
			status     => $ip_status,
		    };
		}
	    }
	}
    }
    
    if ( $atomic ){
	Netdot::Model->do_transaction( sub{ return Ipblock->fast_update(\%ip_updates) } );
    }else{
	Ipblock->fast_update(\%ip_updates);
    }
    
    unless ( $no_update_tree ){
	foreach my $version ( keys %build_tree ){
	    Ipblock->build_tree($version);
	}
    }
    
    return 1;
}


#####################################################################
# Convert octet stream values returned from SNMP into an ASCII HEX string
#
sub _oct2hex {
    my ($self, $v) = @_;
    return uc( sprintf('%s', unpack('H*', $v)) );
}

#####################################################################
# Takes an 8-byte octet stream (HEX-STRING) containing priority+MAC
# (from do1dStp MIBs) and returns a ASCII hex string containing the 
# MAC address only (6 bytes).
# 
sub _stp2mac {
    my ($self, $mac) = @_;
    return undef unless $mac;
    $mac = $self->_oct2hex($mac);
    $mac = substr($mac, 4, 12);
    return $mac if length $mac;
    return undef;
}

#####################################################################
# ifHighSpeed is an estimate of the interface's current bandwidth in units
# of 1,000,000 bits per second.  
# We store interface speed as bps (integer format)
#
sub _munge_speed_high {
    my ($self, $v) = @_;
    return $v * 1000000;
}

##############################################################
# Assign Base MAC
#
# Arguments
#   snmp info hashref
# Returns
#   PhysAddr object
#
sub _assign_base_mac {
    my ($self, $info) = @_;
    
    my $host = $self->fqdn;
    my $address = delete $info->{physaddr}; 
    if ( $address && ($address = PhysAddr->validate($info->{physaddr})) ) {
	# Look it up
	my $mac;
	if ( $mac = PhysAddr->search(address=>$address)->first ){
	    # The address exists
	    # (may have been discovered in fw tables/arp cache)
	    $mac->update({static=>1, last_seen=>$self->timestamp});
	    $logger->debug(sub{"$host: Using existing $address as base bridge address"});
	    return $mac;
	}else{
	    # address is new.  Add it
	    eval {
		$mac = PhysAddr->insert({address=>$address, static=>1});
	    };
	    if ( my $e = $@ ){
		$logger->debug(sprintf("%s: Could not insert base MAC: %s: %s",
				       $host, $address, $e));
	    }else{
		$logger->info(sprintf("%s: Inserted new base MAC: %s", $host, $mac->address));
		return $mac;
	    }
	}
    }else{
	$logger->debug(sub{"$host did not return base MAC"});
	return;
    }
}

##############################################################
# Assign the snmp_target address if it's not there yet
#
# Arguments
#   snmp info hashref
# Returns
#   Ipblock object
#
sub _assign_snmp_target {
    my ($self, $info) = @_;
    my $host = $self->fqdn;
    if ( $self->snmp_managed && !$self->snmp_target && $info->{snmp_target} ){
	my $ipb = Ipblock->search(address=>$info->{snmp_target})->first;
	unless ( $ipb ){
	    eval {
		$ipb = Ipblock->insert({address=>$info->{snmp_target}, status=>'Static'});
	    };
	    if ( my $e = $@ ){
		$logger->warn("Device::assign_snmp_target: $host: Could not insert snmp_target address: ". 
			      $info->{snmp_target} .": ", $e);
	    }
	}
	if ( $ipb ){
	    $logger->info(sprintf("%s: SNMP target address set to %s", 
				  $host, $ipb->address));
	    return $ipb;
	}
    }
}

##############################################################
# Assign Product
#
# Arguments
#   snmp info hashref
# Returns
#   Product object
#
sub _assign_product {
    my ($self, $info) = @_;

    my %args;
    if ( $info->{sysobjectid} ){
	$args{sysobjectid} = $info->{sysobjectid};
    }else{
	&_unknown;
    }

    my $name = $info->{model} || $info->{productname};
    if ( defined $name ){
	$args{name}        = $name;
	$args{description} = $name;
    }else{
	&_unknown;
    }
    $args{type}          = $info->{type}         if defined $info->{type};
    $args{manufacturer}  = $info->{manufacturer} if defined $info->{manufacturer}; 
    $args{part_number}   = $info->{part_number}  if defined $info->{part_number};     
    $args{hostname}      = $self->fqdn;
    
    return Product->find_or_create(%args);

    sub _unknown {
	return Product->search(name=>'Unknown')->first || Product->retrieve(3);
    }
}

##############################################################
# Assign monitored flag based on device type
#
# Arguments
#   Product object
# Returns
#   1 or 0
#
sub _assign_device_monitored {
    my ($self, $product) = @_;
    return unless $product;
    if ( my $ptype = $product->type->name ){
	if ( my $default = $self->config->get('DEFAULT_DEV_MONITORED') ){
	    if ( exists $default->{$ptype} ){
		return $default->{$ptype};
	    }
	}
    }
}
    

##############################################################
# Assign monitor_config_group
#
# Arguments
#   snmp info hashref
# Returns
#   String
#
sub _assign_monitor_config_group{
    my ($self, $info) = @_;
    if ( $self->config->get('DEV_MONITOR_CONFIG') && 
	 (!$self->monitor_config_group || $self->monitor_config_group eq "") ){
	my $monitor_config_map = $self->config->get('DEV_MONITOR_CONFIG_GROUP_MAP') || {};
	my $config_group;
	if ( my $type = $info->{type} ){
	    if ( exists $monitor_config_map->{$type} ){
		return $monitor_config_map->{$type};
	    }
	}
    }
}


##############################################################
# Update Spanning Tree information
#
# Arguments
#   snmp info hashref
#   Device object arguments hashref
# Returns
#   Nothing
#
sub _update_stp_info {
    my ($self, $info, $devtmp) = @_;
    my $host = $self->fqdn;

    ##############################################################
    # Global Spanning Tree Info
    $devtmp->{stp_type}    = $info->{stp_type};
    $devtmp->{stp_enabled} = 1 if ( defined $info->{stp_type} && $info->{stp_type} ne 'unknown' );

    
    ##############################################################
    # Assign MST-specific values
    foreach my $field ( qw( stp_mst_region stp_mst_rev stp_mst_digest ) ){
	if ( exists $info->{$field} ){
	    $devtmp->{$field} = $info->{$field};
	    # Notify if these have changed
	    if ( $field eq 'stp_mst_region' || $field eq 'stp_mst_digest' ){
		if ( defined($self->$field) && ($self->$field ne $devtmp->{$field}) ){
		    $logger->warn(sprintf("%s: $field has changed: %s -> %s", 
					  $host, $self->$field, $devtmp->{$field}));
		}
	    }
	}
    }

    ##############################################################
    # Deal with STP instances
    if ( $devtmp->{stp_enabled} ){
	$logger->debug(sub{ sprintf("%s: STP is enabled", $host)});
	$logger->debug(sub{ sprintf("%s: STP type is: %s", $host, $devtmp->{stp_type})});
	
	# Get all current instances, hash by number
	my %old_instances;
	map { $old_instances{$_->number} = $_ } $self->stp_instances();

	# Go over all STP instances
	foreach my $instn ( keys %{$info->{stp_instances}} ){
	    my $stpinst;
	    my %args = (device=>$self->id, number=>$instn);
	    # Create if it does not exist
	    unless ( $stpinst = STPInstance->search(%args)->first ){
		$stpinst = STPInstance->insert(\%args);
		$logger->info("$host: STP Instance $instn created");
	    }
	    # update arguments for this instance
	    my %uargs;
	    if ( my $root_bridge = $info->{stp_instances}->{$instn}->{stp_root} ){
		if ( defined $stpinst->root_bridge && ($root_bridge ne $stpinst->root_bridge) ){
		    $logger->warn(sprintf("%s: STP instance %s: Root Bridge changed: %s -> %s", 
					  $host, $stpinst->number, $stpinst->root_bridge, $root_bridge));
		}
		$uargs{root_bridge} = $root_bridge;
	    }else{
		$logger->debug(sub{ "$host: STP Designated Root not defined for instance $instn"});
	    }
	    
	    if ( my $root_p = $info->{stp_instances}->{$instn}->{stp_root_port} ){
		if ( defined $stpinst->root_port && $stpinst->root_port != 0 &&
		     ( $root_p != $stpinst->root_port) ){
		    # Do not notify if this is the first time it's set
		    $logger->warn(sprintf("%s: STP instance %s: Root Port changed: %s -> %s", 
					  $host, $stpinst->number, $stpinst->root_port, $root_p));
		}
		$uargs{root_port} = $root_p;
	    }else{
		$logger->debug(sub{"$host: STP Root Port not defined for instance $instn"});
	    }
	    # Finally, just get the priority
	    $uargs{bridge_priority} = $info->{stp_instances}->{$instn}->{stp_priority};
	    if ( defined $stpinst->bridge_priority && $stpinst->bridge_priority ne $uargs{bridge_priority} ){
		$logger->warn(sprintf("%s: STP instance %s: Bridge Priority Changed: %s -> %s", 
				      $host, $stpinst->number, $stpinst->bridge_priority, $uargs{bridge_priority}));
	    }
	    
	    # Update the instance
	    $stpinst->update(\%uargs);
	    
	    # Remove this one from the old list
	    delete $old_instances{$instn};
	}
	# Remove any non-existing STP instances
	foreach my $i ( keys %old_instances ){
	    $logger->info("$host: Removing STP instance $i");
	    $old_instances{$i}->delete;
	}
    }else{
	if ( my @instances = $self->stp_instances() ){
	    $logger->debug(sub{"$host: STP appears disabled.  Removing all existing STP instances"});
	    foreach my $i ( @instances ){
		$i->delete();
	    }
	}
    }
}


##############################################
# Add/Update Modules
#
# Arguments
#   modules hashref from SNMP
# Returns
#   Nothing
#
#
sub _update_modules {
    my ($self, $modules) = @_;

    my $host = $self->fqdn;

    # Get old modules (if any)
    my %oldmodules;
    map { $oldmodules{$_->number} = $_ } $self->modules();

    foreach my $number ( sort { $a <=> $b } keys %{$modules} ){
	my %args = %{$modules->{$number}};
	$args{device} = $self->id;
	my $name = $args{name} || $args{description};

	# find or create asset object for given serial number and product
	if ( my $serial = delete $args{serial_number} ){
	    if ( my $asset = Asset->find_or_create({serial_number => $serial}) ){
		$args{asset_id} = $asset->id;
	    }
	}
	# See if it exists
	my $module;
	if ( exists $oldmodules{$number} ){
	    $module = $oldmodules{$number};
	    # Update
	    $module->update(\%args);
	}else{
	    # Create new object
	    $logger->info("$host: New module $number ($name) found. Inserting.");
	    $module = DeviceModule->insert(\%args);
	}
	delete $oldmodules{$number};
    }
    # Remove modules that no longer exist
    foreach my $number ( keys %oldmodules ){
	my $module = $oldmodules{$number};
	$logger->info("$host: Module no longer exists: $number.  Removing.");
	$module->delete();
    }
}

##############################################
# Add/Update Interfaces
#
# Arguments
#   Hahref with following keys:
#      info            - snmp information
#      add_subnets     - Flag.  Whether to add subnets if layer3 and ipforwarding
#      subs_inherit    - Flag.  Whether subnets inherit parent info.
#      overwrite_descr - Flag.  What to set this field to by default.
# Returns
#   PhysAddr
#
sub _update_interfaces {
    my ($self, %argv) = @_;

    my $host = $self->fqdn;

    my $info = $argv{info};

    # Do not update interfaces for these devices
    # (specified in config file)
    my %IGNORED;
    map { $IGNORED{$_}++ } @{ $self->config->get('IGNOREPORTS') };
    if ( defined $info->{sysobjectid} && exists $IGNORED{$info->{sysobjectid}} ){
	$logger->debug(sub{"Device::info_update: $host ports ignored per configuration option (IGNOREPORTS)"});
	return;
    }
    
    # How to deal with new subnets
    # First grab defaults from config file
    my $add_subnets_default  = $self->config->get('ADDSUBNETS');
    my $subs_inherit_default = $self->config->get('SUBNET_INHERIT_DEV_INFO');
    
    # Then check what was passed
    my $add_subnets   = ( defined($info->{type}) && $info->{ipforwarding} && defined($argv{add_subnets}) ) ? 
	$argv{add_subnets} : $add_subnets_default;
    my $subs_inherit = ( $add_subnets && defined($argv{subs_inherit}) ) ? 
	$argv{subs_inherit} : $subs_inherit_default;
    
    # Get old IPs (if any)
    my %old_ips;
    if ( my $devips = $self->get_ips ){
	foreach ( @$devips ){
	    # Use decimal address in the index to avoid ambiguities with notation
	    my $numip = $_->address_numeric;
	    $old_ips{$numip} = $_;
	}
    }
        
    ##############################################
    # Try to solve the problem with devices that change ifIndex
    # We use the name as the most stable key to identify interfaces
    # If names are not unique, use number
    
    # Get old Interfaces (if any).
    my ( %oldifs, %oldifsbynumber, %oldifsbyname );

    # Index by object id. 	
    map { $oldifs{$_->id} = $_ } $self->interfaces();
    
    # Index by interface name (ifDescr) and number (ifIndex)
    foreach my $id ( keys %oldifs ){
	$oldifsbynumber{$oldifs{$id}->number} = $oldifs{$id}
	if ( defined($oldifs{$id}->number) );
	
	$oldifsbyname{$oldifs{$id}->name} = $oldifs{$id}
	if ( defined($oldifs{$id}->name) );
    }
    
    # Index new interfaces by name to check if any names are repeated
    my $ifkey = 'name';
    my %newifsbyname;
    foreach my $int ( keys %{$info->{interface}} ){
	if ( defined $info->{interface}->{$int}->{name} ){
	    my $n = $info->{interface}->{$int}->{name};
	    $newifsbyname{$n}++;
	    if ( $newifsbyname{$n} > 1 ){
		$ifkey = 'number';
	    }
	}
    }
    foreach my $newif ( sort keys %{ $info->{interface} } ) {

	# Remove the new interface's ip addresses from list to delete
	foreach my $newaddr ( keys %{$info->{interface}->{$newif}->{ips}} ){
	    my $numip = Ipblock->ip2int($newaddr);
	    delete $old_ips{$numip} if exists $old_ips{$numip};
	}

	my $newname   = $info->{interface}->{$newif}->{name};
	my $newnumber = $info->{interface}->{$newif}->{number};
	my $oldif;
	if ( $ifkey eq 'name' ){
	    if ( defined $newname && ($oldif = $oldifsbyname{$newname}) ){
		# Found one with the same name
		$logger->debug(sub{ sprintf("%s: Interface with name %s found", 
					    $host, $oldif->name)});
		
		if ( $oldif->number ne $newnumber ){
		    # New and old numbers do not match for this name
		    $logger->info(sprintf("%s: Interface %s had number: %s, now has: %s", 
					  $host, $oldif->name, $oldif->number, $newnumber));
		}
	    }elsif ( exists $oldifsbynumber{$newnumber} ){
		# Name not found, but found one with the same number
		$oldif = $oldifsbynumber{$newnumber};
		$logger->debug(sub{ sprintf("%s: Interface with number %s found", 
					    $host, $oldif->number)});
	    }
	}else{
	    # Using number as unique reference
	    if ( exists $oldifsbynumber{$newnumber} ){
		$oldif = $oldifsbynumber{$newnumber};
		$logger->debug(sub{ sprintf("%s: Interface with number %s found", 
					    $host, $oldif->number)});
	    }
	}	    
	my $if;
	if ( $oldif ){
	    $if = $oldif;
	}else{
	    # Interface does not exist.  Add it.
	    my $ifname = $info->{interface}->{$newif}->{name} || $newnumber;
	    my %args = (device      => $self, 
			number      => $newif, 
			name        => $ifname,
			doc_status  => 'snmp',
			auto_dns    => $self->auto_dns,
		);
	    # Make sure we can write to the description field when
	    # device is a router
	    $args{overwrite_descr} = 1 if $argv{overwrite_descr}; 

	    ############################################
	    # Determine Monitored flag value
	    $args{monitored} = 0; 
	    my $IFM = $self->config->get('IF_MONITORED');
	    if ( defined $IFM ){
		if ( $IFM == 0 ){
		    # do nothing
		}elsif ( $IFM == 1 ){
		    $args{monitored} = 1;
		}elsif ( $IFM == 2 ){
		    if ( scalar keys %{$info->{interface}->{$newif}->{ips}} ){
			$args{monitored} = 1;
		    }
		}elsif ( $IFM == 3 ){
		    if ( defined $info->{interface}->{$newif}->{ips} && 
			 (my $snmp_target = $self->snmp_target) ){
			foreach my $address ( keys %{ $info->{interface}->{$newif}->{ips} } ){
			    if ( $address eq $snmp_target->address ){
				$args{monitored} = 1;
				last;
			    }
			}
		    }
		}else{
		    $logger->warn("Configured IF_MONITORED value: $IFM not recognized");
		}
	    }
	    
	    $if = Interface->insert(\%args);
	    $logger->info(sprintf("%s: New Interface Inserted", $if->get_label));
	    
	}
	
	$self->throw_fatal("Model::Device::info_update: $host: Could not find or create interface: $newnumber")
	    unless $if;
	
	# Now update it with snmp info
	$if->snmp_update(info          => $info->{interface}->{$newif},
			 add_subnets   => $add_subnets,
			 subs_inherit  => $subs_inherit,
			 stp_instances => $info->{stp_instances},
	    );
	
	# Remove this interface from list to delete
	delete $oldifs{$if->id} if exists $oldifs{$if->id};  
	
    } #end foreach my newif
    
    ##############################################
    # Mark each interface that no longer exists
    #
    foreach my $id ( keys %oldifs ) {
	my $iface = $oldifs{$id};
	if ( $iface->doc_status eq "snmp" ){
	    $logger->info(sprintf("%s: Interface %s no longer exists.  Marking as removed.", 
				  $host, $iface->get_label));
	    # Also, remove any cdp/lldp info from that interface to avoid confusion
	    # while discovering topology
	    $iface->update({doc_status=>'removed', 
			    dp_remote_id=>"", dp_remote_ip=>"", 
			    dp_remote_port=>"", dp_remote_type=>""});
	    $iface->remove_neighbor() if $iface->neighbor();
	}
    }
    
    ##############################################
    # remove ip addresses that no longer exist
    while ( my ($address, $obj) = each %old_ips ){
	# Check that it still exists 
	# (could have been deleted if its interface was deleted)
	next unless ( defined $obj );
	next if ( ref($obj) =~ /deleted/i );

	# Don't delete dynamic addresses, just unset the interface
	if ( $obj->status && $obj->status->name eq 'Dynamic' ){
	    $obj->update({interface=>undef});
	    next;
	}

	# If interface is set to "Ignore IP", don't delete existing IP
	if ( $obj->interface && $obj->interface->ignore_ip ){
	    $logger->debug(sub{sprintf("%s: IP %s not deleted: %s set to Ignore IP", 
				       $host, $obj->address, $obj->interface->get_label)});
	    next;
	}

	$logger->info(sprintf("%s: IP %s no longer exists.  Removing.", 
			      $host, $obj->address));
	$obj->delete(no_update_tree=>1);
    }
    
    ##############################################################
    # Update A records for each IP address
    
    if ( $self->config->get('UPDATE_DEVICE_IP_NAMES') && $self->auto_dns ){
	
	# Get addresses that the main Device name resolves to
	my @hostnameips;
	if ( @hostnameips = Netdot->dns->resolve_name($host) ){
	    $logger->debug(sub{ sprintf("Device::info_update: %s resolves to: %s",
					$host, (join ", ", @hostnameips))});
	}
	
	my @my_ips;
	foreach my $ip ( @{ $self->get_ips() } ){
	    if ( $ip->version == 6 && $ip->is_link_local ){
		# Do not create AAAA records for link-local addresses
		next;
	    }else{
		push @my_ips, $ip;
	    }
	}
	my $num_ips = scalar(@my_ips);
	foreach my $ip ( @my_ips ){
	    # We do not want to stop the process if a name update fails
	    eval {
		$ip->update_a_records(hostname_ips=>\@hostnameips, num_ips=>$num_ips);
	    };
	    if ( my $e = $@ ){
		$logger->error(sprintf("Error updating A record for IP %s: %s",
				       $ip->address, $e));
	    }
	}
    }
}

###############################################################
# Add/Update/Delete BGP Peerings
#
# Arguments
#   snmp info hashref
#   Device object arguments hashref
# Returns
#   Nothing
#

sub _update_bgp_info {
    my ($self, $info, $devtmp) = @_;

    my $host = $self->fqdn;

    # Set Local BGP info
    if( defined $info->{bgplocalas} ){
	$logger->debug(sub{ sprintf("%s: BGP Local AS is %s", $host, $info->{bgplocalas}) });
	$devtmp->{bgplocalas} = $info->{bgplocalas};
    }
    if( defined $info->{bgpid} ){
	$logger->debug(sub{ sprintf("%s: BGP ID is %s", $host, $info->{bgpid})});
	$devtmp->{bgpid} = $info->{bgpid};
    }
    
    # Get current BGP peerings
    #
    my %oldpeerings;
    map { $oldpeerings{ $_->id } = $_ } $self->bgppeers();
    
    # Update BGP Peerings
    #
    foreach my $peer ( keys %{$info->{bgppeer}} ){
	$self->update_bgp_peering(peer        => $info->{bgppeer}->{$peer},
				  oldpeerings => \%oldpeerings);
    }
    # remove each BGP Peering that no longer exists
    #
    foreach my $peerid ( keys %oldpeerings ) {
	my $p = $oldpeerings{$peerid};
	$logger->info(sprintf("%s: BGP Peering with %s (%s) no longer exists.  Removing.", 
			      $host, $p->entity->name, $p->bgppeeraddr));
	$p->delete();
    }
}


###############################################################
# Takes an OID and returns the object name if the right MIB is loaded.
# 
# Arguments: SNMP OID string
# Returns: Object name (scalar)
#
sub _snmp_translate {
    my ($self, $oid) = @_;
    my $name = &SNMP::translateObj($oid);
    return $name if defined($name);
}


#####################################################################
# Converts dotted-decimal octets from SNMP into IPv6 address format, 
# i.e:
# 32.1.4.104.13.1.0.196.0.0.0.0.0.0.0.0 =>
# 2001:0468:0d01:00c4:0000:0000:0000:0000
#
sub _octet_string_to_v6 {
    my ($self, $str) = @_;
    return unless $str;
    my $v6_packed = pack("C*", split(/\./, $str));
    my $v6addr = join(':', map { sprintf("%04x", $_) } unpack("n*", $v6_packed) );
    return $v6addr;
}

################################################################
# Subclass if needed
#
# Arguments
#   Hash
# Returns
#   Device subclass object
# Example
#   $self->_netdot_rebless($sinfo);
#
sub _netdot_rebless {
    my ($self, %argv) = @_;
    my $class = ref($self);
    my $host = $self->fqdn;
    
    my ($sclass, $sysobjectid) = @argv{'sclass', 'sysobjectid'};

    if ( $class ne 'Device' && $class ne __PACKAGE__ ){
	# Looks like we were subclassed already
	$logger->debug("Device::_netdot_rebless: $host: Already reblessed as $class");
	return $self;
    }

    my $new_class = __PACKAGE__;

    if ( defined $sclass && $sclass =~ /Airespace/o ){
	$new_class .= '::Airespace';
	$logger->debug("Device::_netdot_rebless: $host: changed class to $new_class"); 
	bless $self, $new_class;
	return $self;
    }

    # In the other cases, we have more flexibility by mapping OIDs to classes in 
    # the config file.

    my $oid = $sysobjectid;
    $oid  ||= $self->asset_id->product_id->sysobjectid 
	if ( $self->asset_id && $self->asset_id->product_id );
    
    unless ( $oid ){
	$logger->debug("Device::_netdot_rebless: $host: sysObjectID not available");
	return;
    }
    my $obj = $self->_snmp_translate($oid);
    unless ( $obj ){
	$logger->debug("Device::_netdot_rebless: $host: Unknown SysObjectID $oid");
	return;
    }
 
    my %OID2CLASSMAP = %{ $self->config->get('FETCH_DEVICE_INFO_VIA_CLI') };
    foreach my $pat ( keys %OID2CLASSMAP ){
	if ( $obj =~ /$pat/ ){
	    my $subclass = $OID2CLASSMAP{$pat};
	    $new_class .= "::CLI::$subclass";
	    $logger->debug("Device::_netdot_rebless: $host: changed class to $new_class"); 
	    bless $self, $new_class;
	    return $self;
	}
    }
}
    
############################################################################
#
# search_by_type - Get a list of Device objects by type
#
#
__PACKAGE__->set_sql(by_type => qq{
      SELECT  d.id
	FROM  device d, product p, producttype t, rr, asset a
	WHERE a.product_id = p.id 
          AND d.asset_id = a.id
	  AND p.type = t.id
	  AND rr.id = d.name
	  AND t.id = ?
     ORDER BY rr.name
    });

__PACKAGE__->set_sql(no_type => qq{
      SELECT  p.name, p.id, COUNT(d.id) AS numdevs
        FROM  device d, product p, asset a
        WHERE a.product_id = p.id
          AND d.asset_id = a.id
          AND p.type IS NULL
     GROUP BY p.name, p.id
     ORDER BY numdevs DESC
    });

__PACKAGE__->set_sql(by_product_os => qq{
       SELECT d.id, a.product_id, d.os
         FROM device d, asset a
        WHERE d.asset_id = a.id
          AND d.os is NOT NULL 
          AND d.os != '0'
     ORDER BY a.product_id,d.os
    });

__PACKAGE__->set_sql(for_os_mismatches => qq{
       SELECT  d.id,a.product_id,d.os,d.name
         FROM  device d, product p, asset a
        WHERE  a.product_id=p.id
          AND  d.asset_id = a.id
          AND  d.os IS NOT NULL
          AND  p.latest_os IS NOT NULL
          AND  d.os != p.latest_os
     ORDER BY  a.product_id,d.os
    });

=head1 AUTHOR

Carlos Vicente, C<< <cvicente at ns.uoregon.edu> >>

=head1 COPYRIGHT & LICENSE

Copyright 2006 University of Oregon, all rights reserved.

This program is free software; you can redistribute it and/or modify
it under the terms of the GNU General Public License as published by
the Free Software Foundation; either version 2 of the License, or
(at your option) any later version.

This program is distributed in the hope that it will be useful, but
WITHOUT ANY WARRANTY; without even the implied warranty of MERCHANTIBILITY
or FITNESS FOR A PARTICULAR PURPOSE.  See the GNU General Public
License for more details.

You should have received a copy of the GNU General Public License
along with this program; if not, write to the Free Software Foundation,
Inc., 59 Temple Place - Suite 330, Boston, MA 02111-1307, USA.

=cut

#Be sure to return 1
1;

<|MERGE_RESOLUTION|>--- conflicted
+++ resolved
@@ -2596,15 +2596,10 @@
     $devtmp{asset_id} = $asset->id if $asset;
     
     ##############################################################
-<<<<<<< HEAD
     if ( $asset && $asset->product_id && $argv{device_is_new} ){
-	$devtmp{monitored} = $self->_assign_device_monitored($asset->product_id);
-=======
-    if ( $devtmp{product} && $argv{device_is_new} ){
-	my $val = $self->_assign_device_monitored($devtmp{product});
+	my $val = $self->_assign_device_monitored($asset->product_id);
 	$devtmp{monitored}    = $val;
 	$devtmp{snmp_polling} = $val;
->>>>>>> 7ff12820
     }
 
     ##############################################################
@@ -4291,12 +4286,8 @@
     my $n2p_addr  = $sinfo->ipv6_n2p_addr();
     my $n2p_if    = $sinfo->ipv6_n2p_if();
 
-<<<<<<< HEAD
     unless ( $n2p_mac && $n2p_addr && $n2p_if && 
              %$n2p_mac && %$n2p_addr && %$n2p_if ){
-=======
-    unless ( ($n2p_mac && $n2p_addr && $n2p_if) && (%$n2p_mac && %$n2p_addr && %$n2p_if) ){
->>>>>>> 7ff12820
 	$logger->debug(sub{"Device::_get_v6_nd_from_snmp: $host: No IPv6 ND information" });
 	return;
     }
@@ -4885,7 +4876,7 @@
     
     my $host = $self->fqdn;
     my $address = delete $info->{physaddr}; 
-    if ( $address && ($address = PhysAddr->validate($info->{physaddr})) ) {
+    if ( $address && ($address = PhysAddr->validate($address)) ) {
 	# Look it up
 	my $mac;
 	if ( $mac = PhysAddr->search(address=>$address)->first ){

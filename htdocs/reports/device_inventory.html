<%doc>
Device Inventory Report
</%doc>

<%attr>
title   => 'Device Inventory' 
section => 'Reports'
</%attr>

<%args>
$report_type => 'product'
</%args>

<%init>
my $DEBUG = 0;
my (@headers, @rows) = ();
</%init>


<div class="container">
  <div class="containerhead">Device Inventory</div>
    <div class="containerbody">
    <p>
      <form name="report_form" action="device_inventory.html" method="POST">
         By <select name="report_type" onChange="document.report_form.submit()">
         <option value="product" <% ($report_type eq "product")?"SELECTED":"" %>>Type/Model</option>
         <option value="product_monitored" <% ($report_type eq "product_monitored")?"SELECTED":"" %>>Type/Model (monitored)</option>
         <option value="site" <% ($report_type eq "site")?"SELECTED":"" %>>Site/Type/Model</option>
         <option value="os" <% ($report_type eq "os")?"SELECTED":"" %>>Model/OS</option>
         <option value="downtime" <% ($report_type eq "downtime")?"SELECTED":"" %>>Downtime</option>
         <option value="duplex" <% ($report_type eq "duplex")?"SELECTED":"" %>>Duplex Mismatches</option>
         <option value="os_mismatches" <% ($report_type eq "os_mismatches")?"SELECTED":"" %>>OS Mismatches</option>
         </select>
      </form>

<%perl>

#######################################################################################
if ( $report_type eq 'product' || $report_type eq 'product_monitored' ){
    my %t;
    my $grandtotal = 0;
    foreach my $pt ( sort { $a->name cmp $b->name } ProductType->retrieve_all ){
	$t{$pt->name}{total} = 0;
	$t{$pt->name}{id}    = $pt->id;
	my @prods;
	if ( $report_type eq 'product' ){
	    @prods = Product->search_by_type($pt->id);
	}elsif ( $report_type eq 'product_monitored' ){
	    @prods = Product->search_monitored_by_type($pt->id);
	}
	foreach my $o ( @prods ){
	    $t{$pt->name}{prod}{$o->name}{id}   = $o->id;
	    $t{$pt->name}{prod}{$o->name}{num}  = $o->{numdevs};
	    $t{$pt->name}{total}               += $o->{numdevs};
	}
	$grandtotal += $t{$pt->name}{total};
    }

    # Look for products with no type
    foreach my $o ( Device->search_no_type() ){
	$t{'Unset'}{prod}{$o->name}{id}  = $o->id;
	$t{'Unset'}{prod}{$o->name}{num} = $o->{numdevs};
	$t{'Unset'}{total}              += $o->{numdevs};
    }
    
    # Look for devices with no asset set
    my @noprod = Device->search(asset_id=>undef);
    
    if ( my $num = scalar @noprod ){
	$t{'Unset'}{prod}{'Unset'}{id}   = 0;
	$t{'Unset'}{prod}{'Unset'}{num}  = $num;
	$t{'Unset'}{total}               = $num;
    }
    if ( exists $t{'Unset'} ){
	$grandtotal += $t{'Unset'}{total};
    }

    @headers = ( 'Type', 'Model', 'Count', );

    my @row = ();
    push( @row, "Total Devices in Inventory:" );
    push( @row, "&nbsp;" );
    push( @row, $grandtotal );
    push( @rows, \@row );

    foreach my $pt ( sort keys %t ){
	my @row = ();
	if ( $t{$pt}{id} ){
	    push( @row, "<strong><a href=\"../generic/search_obj.html?table=Device&producttype=$t{$pt}{id}&res=1\">" . $pt . "</a></strong>" );
	}else{
	    push( @row, "<strong>$pt</strong>" );
	}
	push( @row, "" );
	push( @row, '<strong>' . $t{$pt}{total} . '</strong>' );
	push( @rows, \@row );

	foreach my $product ( sort keys %{ $t{$pt}{prod} } ){
	    my @row = ();
	    push( @row, "" );
	    if ( $t{$pt}{prod}{$product}{id} ){
		push( @row, '<a href="../generic/view.html?table=Product&id=' . $t{$pt}{prod}{$product}{id} . '">' . $product . '</a>' );
	    }elsif ( $product eq "Unset" ){
		push( @row, '<a href="../generic/search_obj.html?table=Device&asset=undef&res=1">' . $product . '</a>' );
	    }
	    push( @row, $t{$pt}{prod}{$product}{num}  );
	    push( @rows, \@row );
	}

    }
    $m->comp('/generic/data_table.mhtml', field_headers=>\@headers, data=>\@rows);

#######################################################################################
}elsif ( $report_type eq 'site' ){
    my $res = Netdot::Model->raw_sql("
    SELECT     device.site,
               asset.product_id,
               site.name AS site_name,
               product.name AS product_name,
               producttype.name,
               entity.name AS manufacturer
    FROM       device
    LEFT JOIN  site ON site.id=device.site
<<<<<<< HEAD
    LEFT JOIN  (asset,product,entity) ON (asset.id=device.asset_id 
                 AND asset.product_id=product.id
                 AND entity.id=product.manufacturer) 
    GROUP BY   device.site,asset.product_id
    ORDER BY   site_name,product_name
=======
    LEFT JOIN  (product CROSS JOIN entity CROSS JOIN producttype) 
                 ON product.id=device.product 
                  AND producttype.id=product.type
                  AND entity.id=product.manufacturer 
    ORDER BY   site_name,producttype.name,product_name
>>>>>>> 7ff12820
    ")->{rows};

    @headers = ( 'Site', 'Type', 'Model', 'Count' );

    my %t;
    foreach my $r ( @$res ) {
        my $site        = $r->[0] || "_unset";
	$t{$site}{name} = $r->[2] || "Unset"; 
	my $product     = $r->[1] || "_unset";
	my $type        = $r->[4] || "Unset";
	$t{$site}{types}{$type}{count}++;
	$t{$site}{types}{$type}{prods}{$product}{name}  = $r->[3] || "Unset";
	$t{$site}{types}{$type}{prods}{$product}{manuf} = $r->[5] || "Unset";
	$t{$site}{types}{$type}{prods}{$product}{count}++;
	$t{$site}{total}++;
    }
    foreach my $site ( keys %t ){
	my $site_name = $t{$site}{name};
	my @hdr = ();
	push( @hdr, "<strong><a href=\"../generic/search_obj.html?".
	      "table=Device&site=$site&res=1\">$site_name</a></strong>" );
	push( @hdr, "" );
	push( @hdr, "" );
	push( @hdr, $t{$site}{total} );
	push( @rows, \@hdr );
	foreach my $type ( keys %{$t{$site}{types}} ){
	    my $tcount = $t{$site}{types}{$type}{count};
	    my @row = ();
	    push( @row, "" );
	    push( @row, $type );
	    push( @row, "" );
	    push( @row, $tcount );
	    push( @rows, \@row );
	    foreach my $product ( keys %{$t{$site}{types}{$type}{prods}} ){
		my @row = ();
		my $product_name = $t{$site}{types}{$type}{prods}{$product}{name};
		my $manuf = $t{$site}{types}{$type}{prods}{$product}{manuf};
		my $label = $manuf." ".$product_name;
		my $pcount = $t{$site}{types}{$type}{prods}{$product}{count};
		push( @row, "" );
		push( @row, "" );
		push( @row, "<strong><a href=\"../generic/search_obj.html?".
		      "table=Device&site=$site&product=$product&res=1\">$label</a></strong>" );
		push( @row, '<strong>' . $pcount . '</strong>' );
		push( @rows, \@row );
	    }
	}
    }
    $m->comp('/generic/data_table.mhtml', field_headers=>\@headers, data=>\@rows);


#######################################################################################
}elsif ( $report_type eq 'os' ){
    my %t;
    my @devs = Device->search_by_product_os();
    foreach my $dev (@devs){
	my $prod  = ($dev->asset_id && $dev->asset_id->product_id) ? 
	    $dev->asset_id->product_id->id : "Unset";
	my $manuf = ($dev->asset_id && $dev->asset_id->product_id && $dev->asset_id->product_id->manufacturer) ? 
	    $dev->asset_id->product_id->manufacturer->id : 'Unset';
	my $os    = $dev->os;
	$t{$manuf}{total}++;
	$t{$manuf}{product}{$prod}{total}++;
	$t{$manuf}{product}{$prod}{os}{$os}{total}++ if defined ($os);
    }

    @headers = ( 'Manufacturer', 'Model', 'OS', 'Count', );
    my @row = ();
    foreach my $m ( keys %t ){
	my @row = ();
	my $entity;
	if ( $m ne 'Unset' && ($entity = Entity->retrieve($m)) ){
	    push( @row, "<strong><a href=\"../generic/view.html?table=Entity&id=$m\">" . $entity->name . "</a></strong>" );
	}else{
	    push( @row, $m );
	}
	push ( @row, " ", " ", "<b>$t{$m}{total}</b>" );
	push( @rows, \@row );
	foreach my $prod ( keys %{$t{$m}{product}} ){
	    my @row = ();
	    push( @row, " " );
	    my $product;
	    my $latest_os;
	    if ( $prod ne 'Unset' && ($product = Product->retrieve($prod)) ){
		push( @row, "<strong><a href=\"../generic/view.html?table=Product&id=$prod\">" . $product->name . "</a></strong>" );
		$latest_os = "(recommended: ".$product->latest_os.")" if defined($product->latest_os);
	    }else{
		push( @row, $prod );
	    }
	    push( @row, $latest_os, $t{$m}{product}{$prod}{total} );
	    push( @rows, \@row );
	    foreach my $os ( keys %{$t{$m}{product}{$prod}{os}} ){
		my @row = ();
		push( @row, " ", " " );
		my $class = " ";
		if ( $latest_os && ($os ne $latest_os) ){
		    $class = 'warn';
		}
		push( @row, "<a class=\"$class\" href=\"../generic/search_obj.html?table=Device&product=$prod&os=$os&res=1\">" . 
		      $os . '</a>' );
		push( @row, $t{$m}{product}{$prod}{os}{$os}{total} );
		push( @rows, \@row );
	    }
	}
    }
    $m->comp('/generic/data_table.mhtml', field_headers=>\@headers, data=>\@rows);

#######################################################################################
}elsif ( $report_type eq 'downtime' ){
    $m->comp('downtime.html');

#######################################################################################
}elsif ( $report_type eq 'duplex' ){
    $m->comp('duplex.html');

#######################################################################################
}elsif ( $report_type eq 'os_mismatches' ){
    print "<strong>Devices with OS different from the recommended OS of product</strong>";
    print " (Note: devices without OS data are omitted.)";
    my %t;
    my @devices = Device->search_for_os_mismatches();
    @headers = ( 'Manufacturer', 'Model', 'Device', 'OS', );
    
    foreach my $dev (@devices) {
	my $prod  = ($dev->product) ? $dev->product->id : "Unset";
	my $p_os  = $dev->product->latest_os; 
	my $manuf = ($dev->product && $dev->product->manufacturer) ? $dev->product->manufacturer->id : "Unset";
	my $os    = $dev->os;
	my $devid = $dev->id;
	$t{$manuf}{os} = $p_os;
	$t{$manuf}{total}++;
	$t{$manuf}{product}{$prod}{total}++;
	$t{$manuf}{product}{$prod}{latest} = $dev->product->latest_os;
	$t{$manuf}{product}{$prod}{os}{$os}{dev}{$devid}{total}++;
    }

    my @row = ();
    foreach my $m ( keys %t ){
	my @row = ();
	my $entity;
	if ( $m ne 'Unset' && ($entity = Entity->retrieve($m)) ){
	    push(@row, "<strong><a href=\"../generic/view.html?table=Entity&id=$m\">" . $entity->name . "</a></strong>" );
	}else{
	    push( @row, $m );
	}
	push ( @row, " ", " ", $t{$m}{os} );
	push ( @rows, \@row );
	foreach my $prod (keys %{$t{$m}{product}} ){
	    my @row = ();
	    push( @row, " " );
	    my $product;
	    if ( $prod ne 'Unset' && ($product = Product->retrieve($prod)) ) {
		push( @row, "<strong><a href=\"../generic/view.html?table=Product&id=$prod\">" . $product->name . "</a></strong>" );
	    }else{
		push( @row, $prod );
	    }
	    push( @row, " ", $t{$m}{product}{$prod}{latest} );
	    push( @rows, \@row );
	    foreach my $os (keys %{$t{$m}{product}{$prod}{os}} ){
		foreach my $devid (keys %{$t{$m}{product}{$prod}{os}{$os}{dev}} ){
		    my @row = ();
		    my $devi;
		    $devi = Device->retrieve($devid);
		    push( @row, " ", " " );
		    push( @row, "<a href=\"../management/device.html?id=$devid\">" . $devi->fqdn . "</a>" );
		    push( @row, "<a href=\"../generic/search_obj.html?table=Device&product=$prod&os=$os&res=1\">" . $os . "</a>" );
		    push( @rows, \@row );
		}
	    }
	}
    }
    $m->comp('/generic/data_table.mhtml', field_headers=>\@headers, data=>\@rows);
}else{
    $m->comp('/generic/error.mhtml', error=>"Unknown report type: $report_type");
}
</%perl>


    </div>
  </div>
</div>
<|MERGE_RESOLUTION|>--- conflicted
+++ resolved
@@ -116,23 +116,14 @@
                asset.product_id,
                site.name AS site_name,
                product.name AS product_name,
-               producttype.name,
                entity.name AS manufacturer
     FROM       device
     LEFT JOIN  site ON site.id=device.site
-<<<<<<< HEAD
-    LEFT JOIN  (asset,product,entity) ON (asset.id=device.asset_id 
+    LEFT JOIN  (asset CROSS JOIN product CROSS JOIN entity) 
+                ON (asset.id=device.asset_id 
                  AND asset.product_id=product.id
                  AND entity.id=product.manufacturer) 
-    GROUP BY   device.site,asset.product_id
     ORDER BY   site_name,product_name
-=======
-    LEFT JOIN  (product CROSS JOIN entity CROSS JOIN producttype) 
-                 ON product.id=device.product 
-                  AND producttype.id=product.type
-                  AND entity.id=product.manufacturer 
-    ORDER BY   site_name,producttype.name,product_name
->>>>>>> 7ff12820
     ")->{rows};
 
     @headers = ( 'Site', 'Type', 'Model', 'Count' );
